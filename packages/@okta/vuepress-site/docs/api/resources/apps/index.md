--- conflicted
+++ resolved
@@ -1023,22 +1023,14 @@
 
 * Different application types have different valid values for the corresponding grant type:
 
-<<<<<<< HEAD
-    |-------------------+---------------------------------------------------------------+-----------------------------------------------------------------------------------|
-    | Application Type  | Valid Grant Type                                              | Requirements                                                                      |
-    | ----------------- | ------------------------------------------------------------- | --------------------------------------------------------------------------------- |
-    | `web`             | `authorization_code`, `implicit`, `refresh_token`             | Must have at least `authorization_code`                                           |
-    | `native`          | `authorization_code`, `implicit`, `password`, `refresh_token` | Must have at least `authorization_code`                                           |
-    | `browser`         | `authorization_code`, `implicit`                                                    |                                                                                   |
-    | `service`         | `client_credentials`                                          | Works with OAuth 2.0 flow (not OpenID Connect)                                    |
-=======
+|-------------------+---------------------------------------------------------------+-----------------------------------------------------------------------------------|
 | Application Type  | Valid Grant Type                                              | Requirements                                                                      |
 | ----------------- | ------------------------------------------------------------- | --------------------------------------------------------------------------------- |
 | `web`             | `authorization_code`, `implicit`, `refresh_token`             | Must have at least `authorization_code`                                           |
 | `native`          | `authorization_code`, `implicit`, `password`, `refresh_token` | Must have at least `authorization_code`                                           |
-| `browser`         | `implicit`                                                    |                                                                                   |
+| `browser`         | `authorization_code`, `implicit`                                                    |                                                             |
 | `service`         | `client_credentials`                                          | Works with OAuth 2.0 flow (not OpenID Connect)                                    |
->>>>>>> 0669a5bd
+
 
 * The `grant_types` and `response_types` values described above are partially orthogonal, as they refer to arguments passed to different
     endpoints in the [OAuth 2.0 protocol](https://tools.ietf.org/html/rfc6749). However, they are related in that the `grant_types`
