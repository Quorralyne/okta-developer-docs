---
# This file controls the links and content shown on the /docs landing page.

component: Documentation
title: Documentation
meta:
 - name: description
   content: Secure, scalable, and highly available authentication and user management for any app.

languages:
 - title: Languages & SDKs
   description: Code and resources for your platform.
   links:
    - name: android
      link: /code/android/
      icon: code-android-32
    - name: angular
      link: /code/angular/
      icon: code-angular-32
    - name: react
      link: /code/react/
      icon: code-react-32
    - name: ios
      link: /code/ios/
      icon: code-ios-32
    - name: javascript
      link: /code/javascript/
      icon: code-javascript-32
    - name: vue.js
      link: /code/vue/
      icon: code-vue-32
    - name: Go
      link: /code/go/
      icon: code-go-32
    - name: Python
      link: /code/python/
      icon: code-python-32
    - name: java
      link: /code/java/
      icon: code-java-32
    - name: .net
      link: /code/dotnet/aspnetcore/
      icon: code-dotnet-32
    - name: node.js
      link: /code/nodejs/
      icon: code-nodejs-32
    - name: php
      link: /code/php/
      icon: code-php-32
    - name: rest
      link: /code/rest/
      icon: code-rest-32

sections:
  - title: Concepts
    link: /docs/concepts/
    description: Understand the basics of Okta's APIs and architecture.
    links:
      - title: Okta-hosted flows
        link: /docs/concepts/okta-hosted-flows/
      - title: Inline Hooks
        link: /docs/concepts/inline-hooks/
      - title: Authentication overview
        link: /docs/concepts/authentication/
<<<<<<< HEAD
      - title: SAML
        link: /docs/concepts/saml/
      - title: SCIM
        link: /docs/concepts/oin-scim/
=======
      - title: More...
        link: /docs/concepts/
>>>>>>> cee9b4c6

  - title: Guides
    link: /docs/guides/
    description: Learn how to build solutions with our step-by-step instructions.
    links:
      - title: Sign users in to your Web Application
        link: /docs/guides/sign-into-web-app/
      - title: Sign users in to your Single-Page App
        link: /docs/guides/sign-into-spa/
      - title: Sign users out
        link: /docs/guides/sign-users-out/
      - title: More...
        link: /docs/guides/

  - title: Reference
    link: /docs/reference/
    description: Details on parameters, requests, and responses for Okta's API endpoints.
    links:
      - title: API Overview
        link: /docs/reference/api-overview/
      - title: OpenID Connect API
        link: /docs/reference/api/oidc/
      - title: Users API
        link: /docs/reference/api/users/
      - title: More...
        link:  /docs/reference/

changelog_title: API Products Release Notes

band_links:
  - title: We're Here to Help
    icon: /img/icons/icon--docs-forum.svg
    description: Get help from Okta engineers and community developers in our forum.
    link: https://devforum.okta.com/
    link_text: Go to Developer Forum
  - title: Bring Your App to Okta Customers
    icon: /img/icons/icon--docs-users.svg
    description: Learn how to integrate Okta SSO and make your apps available to millions of enterprise users.
    link: https://www.okta.com/integrate/
    link_text: Go to okta.com/integrate

---<|MERGE_RESOLUTION|>--- conflicted
+++ resolved
@@ -62,15 +62,8 @@
         link: /docs/concepts/inline-hooks/
       - title: Authentication overview
         link: /docs/concepts/authentication/
-<<<<<<< HEAD
-      - title: SAML
-        link: /docs/concepts/saml/
-      - title: SCIM
-        link: /docs/concepts/oin-scim/
-=======
       - title: More...
         link: /docs/concepts/
->>>>>>> cee9b4c6
 
   - title: Guides
     link: /docs/guides/
