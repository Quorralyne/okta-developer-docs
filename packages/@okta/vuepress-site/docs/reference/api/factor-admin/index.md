---
title: Factors Administration
beta: true
category: management
---

# Factors Administration API

The Okta Factors Administration API is a subset of the Factors API. It provides operations to activate or deactivate which factor types are available to use for multifactor authentication. Activating a factor type with this API doesn't enable multifactor authentication. It makes an activated factor available for multifactor authentication only.

After activating a factor with this API, you can't use it until you enable a policy that uses this factor. If there is only one factor enabled in the policy, this API can't disable that factor.

<ApiLifecycle access="beta" /> This API is a beta feature.


<<<<<<< HEAD
## Factor object
=======
## Factor model
>>>>>>> 4635a1d7

| Attribute     | Description                                                     | DataType                                                                       | MinLength | MaxLength | Nullable | Unique | Readonly |
| ------------- | --------------------------------------------------------------- | ------------------------------------------------------------------------------ | --------- | --------- | -------- | ------ | -------- |
| _links        | [discoverable resources](#links-object) related to the factor   | [JSON HAL](http://tools.ietf.org/html/draft-kelly-json-hal-06)                 |           |           | FALSE    | FALSE  | TRUE     |
| factorType    | type of factor                                                  | [Factor Type](#factor-type)                                                    |           |           | FALSE    | TRUE   | TRUE     |
| id            | the factor name                                                 | [Factor Name](#factor-name)                                                    |           |           | FALSE    | TRUE   | TRUE     |
| provider      | factor provider                                                 | [Provider Type](#provider-type)                                                |           |           | FALSE    | TRUE   | TRUE     |
| status        | status of factor                                                | `NOT_SETUP`, `PENDING_ACTIVATION`,  `ACTIVE`, `INACTIVE`                       |           |           | FALSE    | FALSE  | TRUE     |

### Factor name

The following factor names are available:

| Factor Name           | Description          |
| --------------------- | -----------          |
| `google_otp`          | Google Authenticator |
| `okta_otp`            | Okta Verify          |
| `okta_question`       | Security Question    |
| `okta_sms`            | SMS Authentication   |
| `rsa_token`           | RSA SecurID          |
| `symantec_vip`        | Symantec VIP         |

### Factor type

The following factor types are supported:

| Factor Type           | Description                                                                                                         |
| --------------------- | -----------                                                                                                         |
| `question`            | Additional security question                                                                                        |
| `sms`                 | SMS                                                                                                                 |
| `token:software:totp` | Software [Time-based One-time Password (TOTP)](http://en.wikipedia.org/wiki/Time-based_One-time_Password_Algorithm) |
| `token`               | A software or hardware one-time password [OTP](http://en.wikipedia.org/wiki/One-time_password) device               |

### Provider type

The following providers are supported:

| Provider   | Description                   |
| ---------- | ----------------------------- |
| `GOOGLE`   | Google Integration            |
| `OKTA`     | Okta                          |
| `RSA`      | RSA SecurID Integration       |
| `SYMANTEC` | Symantec VIP Integration      |

### Links object

Specifies link relations (see [Web Linking](http://tools.ietf.org/html/rfc5988)) available for the current status of a factor using the [JSON Hypertext Application Language](http://tools.ietf.org/html/draft-kelly-json-hal-06) specification. This object is used for dynamic discovery of related resources and lifecycle operations.

| Link Relation Type | Description                        |
| ------------------ | -----------                        |
| activate           | Permits use of this factor for MFA |
| deactivate         | Denies use of this factor for MFA  |
| self               | The actual factor                  |

<<<<<<< HEAD
> The Links object is **read-only**

## Factors Administration Operations
=======
> **Note:** The Links Object is **read-only**.
>>>>>>> 4635a1d7

## Factors Administration operations

### Get org factor

<ApiOperation method="get" url="/api/v1/org/factors" />

Lists factors in your organization

#### Request parameters

No required parameters

Optionally, you can add a filter based on the status. If desired, add the text `filter=status eq 'status_value'` where `status_value` is one of the following:  `NOT_SETUP`, `PENDING_ACTIVATION`,  `ACTIVE`,  or `INACTIVE`.

#### Response parameters

[Factor](#factor-object)

#### Request example


```bash
curl -v -H "Authorization: SSWS yourtoken" \
-H "Accept: application/json" \
-H "Content-Type: application/json" \
-X GET "https://${yourOktaDomain}/api/v1/org/factors"
```

#### Response example


```json
{
        "id": "google_otp",
        "provider": "GOOGLE",
        "factorType": "token:software:totp",
        "status": "ACTIVE",
        "_links": {
            "self": {
                "href": "https://${yourOktaDomain}/api/v1/org/factors/google_otp",
                "hints": {
                    "allow": [
                        "GET"
                    ]
                }
            },
            "deactivate": {
                "href": "https://${yourOktaDomain}/api/v1/org/factors/google_otp/lifecycle/deactivate",
                "hints": {
                    "allow": [
                        "POST"
                    ]
                }
            }
        }
    },
    {
        "id": "okta_question",
        "provider": "OKTA",
        "factorType": "question",
        "status": "INACTIVE",
        "_links": {
            "activate": {
                "href": "https://${yourOktaDomain}/api/v1/org/factors/okta_question/lifecycle/activate",
                "hints": {
                    "allow": [
                        "POST"
                    ]
                }
            },
            "self": {
                "href": "https://${yourOktaDomain}/api/v1/org/factors/okta_question",
                "hints": {
                    "allow": [
                        "GET"
                    ]
                }
            }
        }
    },
    {
        "id": "okta_otp",
        "provider": "OKTA",
        "factorType": "token:software:totp",
        "status": "ACTIVE",
        "_links": {
            "self": {
                "href": "https://${yourOktaDomain}/api/v1/org/factors/okta_otp",
                "hints": {
                    "allow": [
                        "GET"
                    ]
                }
            },
            "deactivate": {
                "href": "http://ryour-domain.okta.com/api/v1/org/factors/okta_otp/lifecycle/deactivate",
                "hints": {
                    "allow": [
                        "POST"
                    ]
                }
            }
        }
    },
    {
        "id": "okta_sms",
        "provider": "OKTA",
        "factorType": "sms",
        "status": "ACTIVE",
        "_links": {
            "self": {
                "href": "https://${yourOktaDomain}/api/v1/org/factors/okta_sms",
                "hints": {
                    "allow": [
                        "GET"
                    ]
                }
            },
            "deactivate": {
                "href": "https://${yourOktaDomain}/api/v1/org/factors/okta_sms/lifecycle/deactivate",
                "hints": {
                    "allow": [
                        "POST"
                    ]
                }
            }
        }
    },
    {
        "id": "symantec_vip",
        "provider": "SYMANTEC",
        "factorType": "token",
        "status": "NOT_SETUP",
        "_links": {
            "activate": {
                "href": "http://ryour-domain.okta.com/api/v1/org/factors/symantec_vip/lifecycle/activate",
                "hints": {
                    "allow": [
                        "POST"
                    ]
                }
            },
            "self": {
                "href": "https://${yourOktaDomain}/api/v1/org/factors/symantec_vip",
                "hints": {
                    "allow": [
                        "GET"
                    ]
                }
            }
        }
    },
    {
        "id": "rsa_token",
        "provider": "RSA",
        "factorType": "token",
        "status": "NOT_SETUP",
        "_links": {
            "activate": {
                "href": "https://${yourOktaDomain}/api/v1/org/factors/rsa_token/lifecycle/activate",
                "hints": {
                    "allow": [
                        "POST"
                    ]
                }
            },
            "self": {
                "href": "https://${yourOktaDomain}/api/v1/org/factors/rsa_token",
                "hints": {
                    "allow": [
                        "GET"
                    ]
                }
            }
        }
    }
```

### Activate SMS


<ApiOperation method="post" url="/api/v1/org/factors/okta_sms/lifecycle/activate" />

Allows multifactor authentication to use an SMS factor

#### Request parameters

None

#### Request example


```bash
curl -v -H "Authorization: SSWS yourtoken" \
-H "Accept: application/json" \
-H "Content-Type: application/json" \
-X POST "https://${yourOktaDomain}/api/v1/org/factors/okta_sms/lifecycle/activate"
```

#### Response example


```json
{
    "id": "okta_sms",
    "provider": "OKTA",
    "factorType": "sms",
    "status": "ACTIVE",
    "_links": {
        "self": {
            "href": "https://${yourOktaDomain}/api/v1/org/factors/okta_sms",
            "hints": {
                "allow": [
                    "GET"
                ]
            }
        },
        "deactivate": {
            "href": "https://${yourOktaDomain}/api/v1/org/factors/okta_sms/lifecycle/deactivate",
            "hints": {
                "allow": [
                    "POST"
                ]
            }
        }
    }
}
```

### Deactivate SMS


<ApiOperation method="post" url="/api/v1/org/factors/okta_sms/lifecycle/deactivate" />

Denies use of an SMS factor for multifactor authentication

#### Request parameters


None

#### Request example


```bash
curl -v -H "Authorization: SSWS yourtoken" \
-H "Accept: application/json" \
-H "Content-Type: application/json" \
-X POST "https://${yourOktaDomain}/api/v1/org/factors/okta_sms/lifecycle/deactivate"
```

#### Response example


```json
{
    "id": "okta_sms",
    "provider": "OKTA",
    "factorType": "sms",
    "status": "INACTIVE",
    "_links": {
        "activate": {
            "href": "https://${yourOktaDomain}/api/v1/org/factors/okta_sms/lifecycle/activate",
            "hints": {
                "allow": [
                    "POST"
                ]
            }
        },
        "self": {
            "href": "https://${yourOktaDomain}/api/v1/org/factors/okta_sms",
            "hints": {
                "allow": [
                    "GET"
                ]
            }
        }
    }
}
```

### Activate Okta Verify


<ApiOperation method="post" url="/api/v1/org/factors/okta_otp/lifecycle/activate" />

Allows multifactor authentication to use Okta Verify as a factor

#### Request parameters


None

#### Request example


```bash
curl -v -H "Authorization: SSWS yourtoken" \
-H "Accept: application/json" \
-H "Content-Type: application/json" \
-X POST "https://${yourOktaDomain}/api/v1/org/factors/okta_otp/lifecycle/activate"
```

#### Response example


```json
{
    "id": "okta_otp",
    "provider": "OKTA",
    "factorType": "token:software:totp",
    "status": "ACTIVE",
    "_links": {
        "self": {
            "href": "https://${yourOktaDomain}/api/v1/org/factors/okta_otp",
            "hints": {
                "allow": [
                    "GET"
                ]
            }
        },
        "deactivate": {
            "href": "https://${yourOktaDomain}/api/v1/org/factors/okta_otp/lifecycle/deactivate",
            "hints": {
                "allow": [
                    "POST"
                ]
            }
        }
    }
}
```

### Deactivate Okta Verify


<ApiOperation method="post" url="/api/v1/org/factors/okta_otp/lifecycle/deactivate" />

Denies use of Okta Verify for multifactor authentication

#### Request parameters


None

#### Request example


```bash
curl -v -H "Authorization: SSWS yourtoken" \
-H "Accept: application/json" \
-H "Content-Type: application/json" \
-X POST "https://${yourOktaDomain}/api/v1/org/factors/okta_otp/lifecycle/deactivate"
```

#### Response example


```json
{
    "id": "okta_otp",
    "provider": "OKTA",
    "factorType": "token:software:totp",
    "status": "INACTIVE",
    "_links": {
        "activate": {
            "href": "https://${yourOktaDomain}/api/v1/org/factors/okta_otp/lifecycle/activate",
            "hints": {
                "allow": [
                    "POST"
                ]
            }
        },
        "self": {
            "href": "https://${yourOktaDomain}/api/v1/org/factors/okta_otp",
            "hints": {
                "allow": [
                    "GET"
                ]
            }
        }
    }
}
```<|MERGE_RESOLUTION|>--- conflicted
+++ resolved
@@ -12,12 +12,7 @@
 
 <ApiLifecycle access="beta" /> This API is a beta feature.
 
-
-<<<<<<< HEAD
 ## Factor object
-=======
-## Factor model
->>>>>>> 4635a1d7
 
 | Attribute     | Description                                                     | DataType                                                                       | MinLength | MaxLength | Nullable | Unique | Readonly |
 | ------------- | --------------------------------------------------------------- | ------------------------------------------------------------------------------ | --------- | --------- | -------- | ------ | -------- |
@@ -72,13 +67,8 @@
 | deactivate         | Denies use of this factor for MFA  |
 | self               | The actual factor                  |
 
-<<<<<<< HEAD
-> The Links object is **read-only**
-
-## Factors Administration Operations
-=======
+
 > **Note:** The Links Object is **read-only**.
->>>>>>> 4635a1d7
 
 ## Factors Administration operations
 
