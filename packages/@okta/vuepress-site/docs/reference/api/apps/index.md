---
title: Apps
category: management
---

# Apps API

The Okta Application API provides operations to manage applications and/or assignments to users or groups for your organization.

## Get started

Explore the Apps API: [![Run in Postman](https://run.pstmn.io/button.svg)](https://app.getpostman.com/run-collection/18dd817ee8abace68dd8)

## Application operations

### Add application

<ApiOperation method="post" url="/api/v1/apps" />

Adds a new application to your Okta organization

##### Request parameters


| Parameter | Description                                                                            | Param Type | DataType                          | Required | Default |
| --------- | -------------------------------------------------------------------------------------- | ---------- | --------------------------------- | -------- | ------- |
| activate  | Executes [activation lifecycle](#activate-application) operation when creating the app | Query      | Boolean                           | FALSE    | TRUE    |
| app       | App-specific name, signOnMode and settings                                             | Body       | [Application](#application-model) | TRUE     |         |

##### Response parameters


All responses return the created [application](#application-model).

#### Add Bookmark application

Adds a new Bookmark application to your organization

##### Settings


| Parameter          | Description                                             | DataType | Nullable | Unique | Validation                                |
| ------------------ | ------------------------------------------------------- | -------- | -------- | ------ | ----------------------------------------  |
| requestIntegration | Would you like Okta to add an integration for this app? | Boolean  | FALSE    | FALSE  |                                           |
| url                | The URL of the launch page for this app                 | String   | FALSE    | FALSE  | [URL](http://tools.ietf.org/html/rfc3986) |

##### Request example


```bash
curl -v -X POST \
-H "Accept: application/json" \
-H "Content-Type: application/json" \
-H "Authorization: SSWS ${api_token}" \
-d '{
  "name": "bookmark",
  "label": "Sample Bookmark App",
  "signOnMode": "BOOKMARK",
  "settings": {
    "app": {
      "requestIntegration": false,
      "url": "https://example.com/bookmark.htm"
    }
  }
}' "https://${yourOktaDomain}/api/v1/apps"
```

##### Response example


```json
{
  "id": "0oafxqCAJWWGELFTYASJ",
  "name": "bookmark",
  "label": "Sample Bookmark App",
  "status": "ACTIVE",
  "lastUpdated": "2013-10-01T04:22:31.000Z",
  "created": "2013-10-01T04:22:27.000Z",
  "accessibility": {
    "selfService": false,
    "errorRedirectUrl": null
  },
  "visibility": {
    "autoSubmitToolbar": false,
    "hide": {
      "iOS": false,
      "web": false
    },
    "appLinks": {
      "login": true
    }
  },
  "features": [],
  "signOnMode": "BOOKMARK",
  "credentials": {
    "userNameTemplate": {
      "template": "${source.login}",
      "type": "BUILT_IN"
    }
  },
  "settings": {
    "app": {
      "requestIntegration": false,
      "url": "https://example.com/bookmark.htm"
    }
  },
  "_links": {
    "logo": [
      {
        "href": "https:/example.okta.com/img/logos/logo_1.png",
        "name": "medium",
        "type": "image/png"
      }
    ],
    "users": {
      "href": "https://${yourOktaDomain}/api/v1/apps/0oafxqCAJWWGELFTYASJ/users"
    },
    "groups": {
      "href": "https://${yourOktaDomain}/api/v1/apps/0oafxqCAJWWGELFTYASJ/groups"
    },
    "self": {
      "href": "https://${yourOktaDomain}/api/v1/apps/0oafxqCAJWWGELFTYASJ"
    },
    "deactivate": {
      "href": "https://${yourOktaDomain}/api/v1/apps/0oafxqCAJWWGELFTYASJ/lifecycle/deactivate"
    }
  }
}
```

#### Add Basic Authentication application

Adds a new application that uses HTTP Basic Authentication Scheme and requires a browser plugin

##### Settings


| Parameter | Description                                     | DataType | Nullable | Unique | Validation                                |
| --------- | ----------------------------------------------- | -------- | -------- | ------ | ----------------------------------------  |
| authURL   | The URL of the authenticating site for this app | String   | FALSE    | FALSE  | [URL](http://tools.ietf.org/html/rfc3986) |
| url       | The URL of the sign-in page for this app          | String   | FALSE    | FALSE  | [URL](http://tools.ietf.org/html/rfc3986) |

##### Request example


```bash
curl -v -X POST \
-H "Accept: application/json" \
-H "Content-Type: application/json" \
-H "Authorization: SSWS ${api_token}" \
-d '{
  "name": "template_basic_auth",
  "label": "Sample Basic Auth App",
  "signOnMode": "BASIC_AUTH",
  "settings": {
    "app": {
      "url": "https://example.com/login.html",
      "authURL": "https://example.com/auth.html"
    }
  }
}' "https://${yourOktaDomain}/api/v1/apps"
```

##### Response example


```json
{
  "id": "0oafwvZDWJKVLDCUWUAC",
  "name": "template_basic_auth",
  "label": "Sample Basic Auth App",
  "status": "ACTIVE",
  "lastUpdated": "2013-09-30T00:56:52.365Z",
  "created": "2013-09-30T00:56:52.365Z",
  "accessibility": {
    "selfService": false,
    "errorRedirectUrl": null
  },
  "visibility": {
    "autoSubmitToolbar": false,
    "hide": {
      "iOS": false,
      "web": false
    },
    "appLinks": {
      "login": true
    }
  },
  "features": [],
  "signOnMode": "BASIC_AUTH",
  "credentials": {
    "scheme": "EDIT_USERNAME_AND_PASSWORD",
    "userNameTemplate": {
      "template": "${source.login}",
      "type": "BUILT_IN"
    }
  },
  "settings": {
    "app": {
      "url": "https://example.com/login.html",
      "authURL": "https://example.com/auth.html"
    }
  },
  "_links": {
    "logo": [
      {
        "href": "https:/example.okta.com/img/logos/logo_1.png",
        "name": "medium",
        "type": "image/png"
      }
    ],
    "users": {
      "href": "https://${yourOktaDomain}/api/v1/apps/0oafwvZDWJKVLDCUWUAC/users"
    },
    "groups": {
      "href": "https://${yourOktaDomain}/api/v1/apps/0oafwvZDWJKVLDCUWUAC/groups"
    },
    "self": {
      "href": "https://${yourOktaDomain}/api/v1/apps/0oafwvZDWJKVLDCUWUAC"
    },
    "deactivate": {
      "href": "https://${yourOktaDomain}/api/v1/apps/0oafwvZDWJKVLDCUWUAC/lifecycle/deactivate"
    }
  }
}
```

#### Add SAML 2.0 Authentication application

Adds a SAML 2.0 application instance

##### Settings


| Parameter | Description                                     | DataType | Nullable | Unique | Validation                                |
| --------- | ----------------------------------------------- | -------- | -------- | ------ | ----------------------------------------  |
| attributeStatements   | Check [here](http://docs.oasis-open.org/security/saml/Post2.0/sstc-saml-tech-overview-2.0-cd-02.html) for details | [Attribute Statements](#attribute-statements-object) | TRUE     | FALSE  |  |
| destinationOverride   | Overrides the `destination` setting   | String  | FALSE     | FALSE  |                                           |
| url       | The URL of the sign-in page for this app          | String   | FALSE    | FALSE  | [URL](http://tools.ietf.org/html/rfc3986) |

##### Request example


```bash
curl -X POST \
  -H 'Accept: application/json' \
  -H 'Authorization: SSWS ${api_token}' \
  -H 'Content-Type: application/json' \
  -d '{
  "name": "cornerstone",
  "label": "Example SAML 2.0 App",
  "signOnMode": "SAML_2_0",
  "settings": {
    "app": {
      "orgName": "${yourOktaDomain}",
      "url": "https://example.com/login.html"
    },
     "signOn": {
     	    "destinationOverride": "http://www.yourDestinationOverride.com",
            "attributeStatements": [
                    {
                        "type": "EXPRESSION",
                        "name": "firstName",
                        "namespace": "urn:oasis:names:tc:SAML:2.0:attrname-format:unspecified",
                        "values": [
                            "ValueFromAPI"
                        ]
                    }
                ]
    }
  }
}' "http://${yourOktaDomain}/api/v1/apps"
```

##### Response example


```json
{
  "id": "0oaugbelRxD4cY31S0g3",
  "name": "cornerstone",
  "label": "Example SAML 2.0 App",
  "status": "ACTIVE",
  "lastUpdated": "2020-01-28T18:59:30.000Z",
  "created": "2020-01-28T18:59:30.000Z",
  "accessibility": {
    "selfService": false,
    "errorRedirectUrl": null,
    "loginRedirectUrl": null
  },
  "visibility": {
    "autoSubmitToolbar": false,
    "hide": {
      "iOS": false,
      "web": false
    },
    "appLinks": {
      "login": true
    }
  },
  "features": [],
  "signOnMode": "SAML_2_0",
  "credentials": {
    "userNameTemplate": {
      "template": "${source.login}",
      "type": "BUILT_IN"
    },
    "signing": {}
  },
  "settings": {
    "app": {
      "acsURL": null,
      "orgName": "${yourOktaDomain}"
    },
    "notifications": {
      "vpn": {
        "network": {
          "connection": "DISABLED"
        },
        "message": null,
        "helpUrl": null
      }
    },
    "signOn": {
      "defaultRelayState": null,
      "ssoAcsUrlOverride": null,
      "audienceOverride": null,
      "recipientOverride": null,
      "destinationOverride": "http://www.yourDestinationOverride.com",
      "attributeStatements": [
        {
          "type": "EXPRESSION",
          "name": "firstName",
          "namespace": "urn:oasis:names:tc:SAML:2.0:attrname-format:unspecified",
          "values": [
            "ValueFromAPI"
          ]
        }
      ]
    }
  },
  "_links": {
    "help": {
      "href": "http://${yourOktaDomain}/app/cornerstone/0oaugbelRxD4cY31S0g3/setup/help/SAML_2_0/external-doc",
      "type": "text/html"
    },
    "metadata": {
      "href": "http://${yourOktaDomain}/api/v1/apps/0oaugbelRxD4cY31S0g3/sso/saml/metadata",
      "type": "application/xml"
    },
    "appLinks": [
      {
        "name": "login",
        "href": "http://${yourOktaDomain}/home/cornerstone/0oaugbelRxD4cY31S0g3/165",
        "type": "text/html"
      }
    ],
    "groups": {
      "href": "http://${yourOktaDomain}/api/v1/apps/0oaugbelRxD4cY31S0g3/groups"
    },
    "logo": [
      {
        "name": "medium",
        "href": "http://${yourOktaDomain}/assets/img/logos/cornerstone.a63cddeecf3acc5aae6d4592dcfe8125.png",
        "type": "image/png"
      }
    ],
    "users": {
      "href": "http://${yourOktaDomain}/api/v1/apps/0oaugbelRxD4cY31S0g3/users"
    },
    "deactivate": {
      "href": "http://${yourOktaDomain}/api/v1/apps/0oaugbelRxD4cY31S0g3/lifecycle/deactivate"
    }
  }
}
```


#### Add plugin SWA application

Adds a SWA application that requires a browser plugin

##### Settings


| Parameter     | Description                                                  | DataType | Nullable | Unique | Validation                                |
| ------------- | -----------------------------------------------------------  | -------- | -------- | ------ | ----------------------------------------  |
| buttonField   | CSS selector for the **Sign-In** button in the sign-in form                                   | String   | FALSE    | FALSE  |                                      |
| loginUrlRegex | A regular expression that further restricts `url` to the specified regular expression | String   | FALSE    | FALSE  |                                           |
| passwordField | CSS selector for the **Password** field in the sign-in form                                 | String   | FALSE    | FALSE  |                                       |
| url           | The URL of the sign-in page for this app                                                | String   | FALSE    | FALSE  | [URL](http://tools.ietf.org/html/rfc3986) |
| usernameField | CSS selector for the **Username** field in the sign-in form                                 | String   | FALSE    | FALSE  |                                       |

##### Request example


```bash
curl -v -X POST \
-H "Accept: application/json" \
-H "Content-Type: application/json" \
-H "Authorization: SSWS ${api_token}" \
-d '{
  "name": "template_swa",
  "label": "Sample Plugin App",
  "signOnMode": "BROWSER_PLUGIN",
  "settings": {
    "app": {
      "buttonField": "btn-login",
      "passwordField": "txtbox-password",
      "usernameField": "txtbox-username",
      "url": "https://example.com/login.html",
      "loginUrlRegex": "REGEX_EXPRESSION"
    }
  }
}' "https://${yourOktaDomain}/api/v1/apps"
```

##### Response example


```json
{
  "id": "0oabkvBLDEKCNXBGYUAS",
  "name": "template_swa",
  "label": "Sample Plugin App",
  "status": "ACTIVE",
  "lastUpdated": "2013-09-11T17:58:54.000Z",
  "created": "2013-09-11T17:46:08.000Z",
  "accessibility": {
    "selfService": false,
    "errorRedirectUrl": null
  },
  "visibility": {
    "autoSubmitToolbar": false,
    "hide": {
      "iOS": false,
      "web": false
    },
    "appLinks": {
      "login": true
    }
  },
  "features": [],
  "signOnMode": "BROWSER_PLUGIN",
  "credentials": {
    "scheme": "EDIT_USERNAME_AND_PASSWORD",
    "userNameTemplate": {
      "template": "${source.login}",
      "type": "BUILT_IN"
    }
  },
  "settings": {
    "app": {
      "buttonField": "btn-login",
      "passwordField": "txtbox-password",
      "usernameField": "txtbox-username",
      "url": "https://example.com/login.html",
      "loginUrlRegex": "REGEX_EXPRESSION"
    }
  },
  "_links": {
    "logo": [
      {
        "href": "https:/example.okta.com/img/logos/logo_1.png",
        "name": "medium",
        "type": "image/png"
      }
    ],
    "users": {
      "href": "https://${yourOktaDomain}/api/v1/apps/0oabkvBLDEKCNXBGYUAS/users"
    },
    "groups": {
      "href": "https://${yourOktaDomain}/api/v1/apps/0oabkvBLDEKCNXBGYUAS/groups"
    },
    "self": {
      "href": "https://${yourOktaDomain}/api/v1/apps/0oabkvBLDEKCNXBGYUAS"
    },
    "deactivate": {
      "href": "https://${yourOktaDomain}/api/v1/apps/0oabkvBLDEKCNXBGYUAS/lifecycle/deactivate"
    }
  }
}
```

#### Add plugin SWA (3 field) application

Adds a SWA application that requires a browser plugin and supports three CSS selectors for the sign-in form

##### Settings


| Parameter          | Description                                                                                 | DataType | Nullable | Unique | Validation                                |
| ------------------ | -----------------------------------------------------                                       | -------- | -------- | ------ | ----------------------------------------  |
| buttonSelector     | CSS selector for the **Sign-In** button in the sign-in form                                         | String   | FALSE    | FALSE  |                                           |
| extraFieldSelector | CSS selector for the extra field in the form                                                | String   | FALSE    | FALSE  |                                           |
| extraFieldValue    | Value for extra field form field                                                            | String   | FALSE    | FALSE  |                                           |
| loginUrlRegex      | A regular expression that further restricts `targetURL` to the specified regular expression | String   | FALSE    | FALSE  |                                           |
| passwordSelector   | CSS selector for the **Password** field in the sign-in form                                       | String   | FALSE    | FALSE  |                                           |
| targetURL          | The URL of the sign-in page for this app                                                      | String   | FALSE    | FALSE  | [URL](http://tools.ietf.org/html/rfc3986) |
| usernameSelector   | CSS selector for the **Username** field in the sign-in form                                       | String   | FALSE    | FALSE  |                                           |

##### Request example


```bash
curl -v -X POST \
-H "Accept: application/json" \
-H "Content-Type: application/json" \
-H "Authorization: SSWS ${api_token}" \
-d '{
  "name": "template_swa3field",
  "label": "Sample Plugin App",
  "signOnMode": "BROWSER_PLUGIN",
  "settings": {
    "app": {
      "buttonSelector": "#btn-login",
      "passwordSelector": "#txtbox-password",
      "userNameSelector": "#txtbox-username",
      "targetURL": "https://example.com/login.html",
      "extraFieldSelector": ".login",
      "extraFieldValue": "SOMEVALUE",
      "loginUrlRegex": "REGEX_EXPRESSION"
    }
  }
}' "https://${yourOktaDomain}/api/v1/apps"
```

##### Response example


```json
{
  "id": "0oabkvBLDEKCNXBGYUAS",
  "name": "template_swa",
  "label": "Sample Plugin App",
  "status": "ACTIVE",
  "lastUpdated": "2013-09-11T17:58:54.000Z",
  "created": "2013-09-11T17:46:08.000Z",
  "accessibility": {
    "selfService": false,
    "errorRedirectUrl": null
  },
  "visibility": {
    "autoSubmitToolbar": false,
    "hide": {
      "iOS": false,
      "web": false
    },
    "appLinks": {
      "login": true
    }
  },
  "features": [],
  "signOnMode": "BROWSER_PLUGIN",
  "credentials": {
    "scheme": "EDIT_USERNAME_AND_PASSWORD",
    "userNameTemplate": {
      "template": "${source.login}",
      "type": "BUILT_IN"
    }
  },
  "settings": {
    "app": {
      "buttonField": "#btn-login",
      "passwordField": "#txtbox-password",
      "usernameField": "#txtbox-username",
      "url": "https://example.com/login.html",
      "extraFieldSelector": ".login",
      "extraFieldValue": "SOMEVALUE",
      "loginUrlRegex": "REGEX_EXPRESSION"
    }
  },
  "_links": {
    "logo": [
      {
        "href": "https:/example.okta.com/img/logos/logo_1.png",
        "name": "medium",
        "type": "image/png"
      }
    ],
    "users": {
      "href": "https://${yourOktaDomain}/api/v1/apps/0oabkvBLDEKCNXBGYUAS/users"
    },
    "groups": {
      "href": "https://${yourOktaDomain}/api/v1/apps/0oabkvBLDEKCNXBGYUAS/groups"
    },
    "self": {
      "href": "https://${yourOktaDomain}/api/v1/apps/0oabkvBLDEKCNXBGYUAS"
    },
    "deactivate": {
      "href": "https://${yourOktaDomain}/api/v1/apps/0oabkvBLDEKCNXBGYUAS/lifecycle/deactivate"
    }
  }
}
```

#### Add SWA application (no plugin)

Adds a SWA application that uses HTTP POST and doesn't require a browser plugin

##### Settings


| Parameter           | Description                                           | DataType  | Nullable | Unique | Validation                                |
| ------------------- | ----------------------------------------------------- | --------- | -------- | ------ | ----------------------------------------  |
| optionalField1      | Name of the optional parameter in the sign-in form      | String    | TRUE     | FALSE  |                                           |
| optionalField1Value | Name of the optional value in the sign-in form          | String    | TRUE     | FALSE  |                                           |
| optionalField2      | Name of the optional parameter in the sign-in form      | String    | TRUE     | FALSE  |                                           |
| optionalField2Value | Name of the optional value in the sign-in form          | String    | TRUE     | FALSE  |                                           |
| optionalField3      | Name of the optional parameter in the sign-in form      | String    | TRUE     | FALSE  |                                           |
| optionalField3Value | Name of the optional value in the sign-in form          | String    | TRUE     | FALSE  |                                           |
| passwordField       | CSS selector for the **Password** field in the sign-in form | String    | FALSE    | FALSE  |                                           |
| url                 | The URL of the sign-in page for this app                | String    | FALSE    | FALSE  | [URL](http://tools.ietf.org/html/rfc3986) |
| usernameField       | CSS selector for the **Username** field in the sign-in form | String    | FALSE    | FALSE  |                                           |

##### Request example


```bash
curl -v -X POST \
-H "Accept: application/json" \
-H "Content-Type: application/json" \
-H "Authorization: SSWS ${api_token}" \
-d '{
  "name": "template_sps",
  "label": "Example SWA App",
  "signOnMode": "SECURE_PASSWORD_STORE",
  "settings": {
    "app": {
      "url": "https://example.com/login.html",
      "passwordField": "#txtbox-password",
      "usernameField": "#txtbox-username",
      "optionalField1": "param1",
      "optionalField1Value": "somevalue",
      "optionalField2": "param2",
      "optionalField2Value": "yetanothervalue",
      "optionalField3": "param3",
      "optionalField3Value": "finalvalue"
    }
  }
}' "https://${yourOktaDomain}/api/v1/apps"
```

##### Response example


```json
{
  "id": "0oafywQDNMXLYDBIHQTT",
  "name": "template_sps",
  "label": "Example SWA App",
  "status": "ACTIVE",
  "lastUpdated": "2013-10-01T05:41:01.983Z",
  "created": "2013-10-01T05:41:01.983Z",
  "accessibility": {
    "selfService": false,
    "errorRedirectUrl": null
  },
  "visibility": {
    "autoSubmitToolbar": false,
    "hide": {
      "iOS": false,
      "web": false
    },
    "appLinks": {
      "login": true
    }
  },
  "features": [],
  "signOnMode": "SECURE_PASSWORD_STORE",
  "credentials": {
    "scheme": "EDIT_USERNAME_AND_PASSWORD",
    "userNameTemplate": {
      "template": "${source.login}",
      "type": "BUILT_IN"
    }
  },
  "settings": {
    "app": {
      "url": "https://example.com/login.html",
      "passwordField": "#txtbox-password",
      "usernameField": "#txtbox-username",
      "optionalField1": "param1",
      "optionalField1Value": "somevalue",
      "optionalField2": "param2",
      "optionalField2Value": "yetanothervalue",
      "optionalField3": "param3",
      "optionalField3Value": "finalvalue"
    }
  },
  "_links": {
    "logo": [
      {
        "href": "https:/example.okta.com/img/logos/logo_1.png",
        "name": "medium",
        "type": "image/png"
      }
    ],
    "users": {
      "href": "https://${yourOktaDomain}/api/v1/apps/0oafywQDNMXLYDBIHQTT/users"
    },
    "groups": {
      "href": "https://${yourOktaDomain}/api/v1/apps/0oafywQDNMXLYDBIHQTT/groups"
    },
    "self": {
      "href": "https://${yourOktaDomain}/api/v1/apps/0oafywQDNMXLYDBIHQTT"
    },
    "deactivate": {
      "href": "https://${yourOktaDomain}/api/v1/apps/0oafywQDNMXLYDBIHQTT/lifecycle/deactivate"
    }
  }
}
```

#### Add custom SWA application

Adds a SWA application. This application is only available to the org that creates it.

##### Settings


| Parameter           | Description                                           | DataType  | Nullable | Unique | Validation                                |
| ------------------- | ----------------------------------------------------- | --------- | -------- | ------ | ----------------------------------------  |
| loginUrl            | Primary URL of the sign-in page for this app            | String    | FALSE    | FALSE  | [URL](http://tools.ietf.org/html/rfc3986) |
| redirectUrl         | Secondary URL of the sign-in page for this app          | String    | TRUE     | FALSE  | [URL](http://tools.ietf.org/html/rfc3986) |

##### Request example

> **Note:** An [application](#application-model)'s `signOnMode` must be set to `AUTO_LOGIN`, the `name` field must be left blank, and the `label` field must be defined.

```bash
curl -v -X POST \
-H "Accept: application/json" \
-H "Content-Type: application/json" \
-H "Authorization: SSWS ${api_token}" \
-d '{
  "label": "Example Custom SWA App",
  "visibility": {
    "autoSubmitToolbar": false,
    "hide": {
      "iOS": false,
      "web": false
    }
  },
  "features": [],
  "signOnMode": "AUTO_LOGIN",
  "settings": {
    "signOn": {
      "redirectUrl": "http://swasecondaryredirecturl.okta.com",
      "loginUrl": "http://swaprimaryloginurl.okta.com"
    }
  }
}' "https://${yourOktaDomain}/api/v1/apps"
```

##### Response example


```json
{
  "id": "0oaugjme6G6Aq6h7m0g3",
  "name": "testorgone_examplecustomswaapp_1",
  "label": "Example Custom SWA App",
  "status": "ACTIVE",
  "lastUpdated": "2016-06-29T17:11:24.000Z",
  "created": "2016-06-29T17:11:24.000Z",
  "accessibility": {
    "selfService": false,
    "errorRedirectUrl": null,
    "loginRedirectUrl": null
  },
  "visibility": {
    "autoSubmitToolbar": false,
    "hide": {
      "iOS": false,
      "web": false
    },
    "appLinks": {
      "testorgone_examplecustomswaapp_1_link": true
    }
  },
  "features": [],
  "signOnMode": "AUTO_LOGIN",
  "credentials": {
    "scheme": "EDIT_USERNAME_AND_PASSWORD",
    "userNameTemplate": {
      "template": "${source.login}",
      "type": "BUILT_IN"
    },
    "revealPassword": false,
    "signing": {}
  },
  "settings": {
    "app": {},
    "notifications": {
      "vpn": {
        "network": {
          "connection": "DISABLED"
        },
        "message": null,
        "helpUrl": null
      }
    },
    "signOn": {
      "redirectUrl": "http://swasecondaryredirecturl.okta.com",
      "loginUrl": "http://swaprimaryloginurl.okta.com"
    }
  },
  "_links": {
    "logo": [
      {
        "name": "medium",
        "href": "http://testorgone.okta.com:/assets/img/logos/default.6770228fb0dab49a1695ef440a5279bb.png",
        "type": "image/png"
      }
    ],
    "appLinks": [
      {
        "name": "testorgone_examplecustomswaapp_1_link",
        "href": "http://testorgone.okta.com/home/testorgone_examplecustomswaapp_1/0oaugjme6G6Aq6h7m0g3/alnuqqc3uS8X6L4Se0g3",
        "type": "text/html"
      }
    ],
    "users": {
      "href": "http://testorgone.okta.com/api/v1/apps/0oaugjme6G6Aq6h7m0g3/users"
    },
    "deactivate": {
      "href": "http://testorgone.okta.com/api/v1/apps/0oaugjme6G6Aq6h7m0g3/lifecycle/deactivate"
    },
    "groups": {
      "href": "http://testorgone.okta.com/api/v1/apps/0oaugjme6G6Aq6h7m0g3/groups"
    }
  }
}
```

#### Add custom SAML application

Adds a SAML 2.0 application. This application is only available to the org that creates it.

##### Settings

| Parameter             | Description                                     | DataType                             | Nullable | Unique | Validation                              |
| --------------------- | ----------------------------------------------- | ------------------------------------ | -------- | -----  | --------------------------------------  |
| assertionSigned       | Determines whether the SAML assertion is digitally signed or not                                                  | Boolean                                              | FALSE    | FALSE  |                                           |
| attributeStatements   | Check the [SAML Technical Overview](http://docs.oasis-open.org/security/saml/Post2.0/sstc-saml-tech-overview-2.0-cd-02.html) for details | [Attribute Statements](#attribute-statements-object) | TRUE     | FALSE  |                                           |
| audience              | Audience URI (SP Entity ID)                                                                                       | String                                               | FALSE    | FALSE  |                                           |
| audienceOverride      | Overrides the `audience` setting                                                                                  | String                                               | TRUE     | FALSE  |                                           |
| authnContextClassRef  | Identifies the SAML authentication context class for the assertion's authentication statement                     | String                                               | FALSE    | FALSE  |                                           |
| defaultRelayState     | Identifies a specific application resource in an IDP-initiated SSO scenario                                      | String                                               | TRUE     | FALSE  |                                           |
| destination           | Identifies the location where the SAML response is intended to be sent inside of the SAML assertion               | String                                               | FALSE    | FALSE  | [URL](http://tools.ietf.org/html/rfc3986) |
| destinationOverride   | Overrides the `destination` setting                                                                               | String                                               | TRUE     | FALSE  |                                           |
| digestAlgorithm       | Determines the digest algorithm used to digitally sign the SAML assertion and response                            | String                                               | FALSE    | FALSE  |                                           |
| honorForceAuthn       | Prompt user to re-authenticate if SP asks for it                                                                  | Boolean                                              | FALSE    | FALSE  |                                           |
| idpIssuer             | SAML Issuer ID                                                                                                    | String                                               | FALSE    | FALSE  |                                           |
| recipient             | The location where the app may present the SAML assertion                                                         | String                                               | FALSE    | FALSE  | [URL](http://tools.ietf.org/html/rfc3986) |
| recipientOverride     | Overrides the `recipient` setting                                                                                 | String                                               | TRUE     | FALSE  | [URL](http://tools.ietf.org/html/rfc3986) |
| requestCompressed     | Determines whether the SAML request is expected to be compressed or not                                           | Boolean                                              | FALSE    | FALSE  |                                           |
| responseSigned        | Determines whether the SAML authentication response message is digitally signed by the IDP or not                 | Boolean                                              | FALSE    | FALSE  |                                           |
| signatureAlgorithm    | Determines the signing algorithm used to digitally sign the SAML assertion and response                           | String                                               | FALSE    | FALSE  |                                           |
| ssoAcsUrl             | Single Sign-On URL                                                                                                | String                                               | FALSE    | FALSE  | [URL](http://tools.ietf.org/html/rfc3986) |
| ssoAcsUrlOverride     | Overrides the `ssoAcsUrl` setting                                                                                 | String                                               | TRUE     | FALSE  | [URL](http://tools.ietf.org/html/rfc3986) |
| subjectNameIdFormat   | Identifies the SAML processing rules                                                                             | String                                               | FALSE    | FALSE  |                                           |
| subjectNameIdTemplate | Template for app user's username when a user is assigned to the app                                              | String                                               | FALSE    | FALSE  |                                           |

* Fields that require certificate uploads can't be enabled through the API, such as Single Log Out and Assertion Encryption. These must be updated through the UI.
* Either (or both) `responseSigned` or `assertionSigned` must be `TRUE`.
* The override settings `ssoAcsUrlOverride`, `recipientOverride`, `destinationOverride`, and `audienceOverride` provide an alternative way of persisting post back and similar other URLs.
    For example, you can use `ssoAcsUrlOverride` that supports the cloud access security broker (CASB) use case for Office365 app instances.

    * In SAML 1.1 (for example, Office365 apps), `destinationOverride` isn't available.
    * In SAML 2.0, like Box app, all four overrides are available.
    * In App Wizard SAML App, no override attributes are available.

##### Supported values for custom SAML app

The following values are support for creating custom SAML 2.0 Apps. Check [Attribute statements](#attribute-statements-object) to see its supported values.

###### Name ID format

| Label           | Value                                                     |
| --------------- | ------------                                              |
| Email Address   | urn:oasis:names:tc:SAML:1.1:nameid-format:emailAddress    |
| Persistent      | urn:oasis:names:tc:SAML:2.0:nameid-format:persistent      |
| Transient       | urn:oasis:names:tc:SAML:2.0:nameid-format:transient       |
| Unspecified     | urn:oasis:names:tc:SAML:1.1:nameid-format:unspecified     |
| x509SubjectName | urn:oasis:names:tc:SAML:1.1:nameid-format:x509SubjectName |

###### Signature algorithm

| Label            | Value      |
| ---------------- | ---------  |
| RSA-SHA1         | RSA_SHA1   |
| RSA-SHA256       | RSA_SHA256 |

###### Digest algorithm

| Label            | Value     |
| ---------------- | --------- |
| SHA1             | SHA1      |
| SHA256           | SHA256    |

###### Authentication context class

| Label                              | Value                                                               |
| ---------------------------------- | ------------------------------------------------------------------- |
| Integrated Windows Authentication  | urn:federation:authentication:windows                               |
| Kerberos                           | oasis:names:tc:SAML:2.0:ac:classes:Kerberos                         |
| Password                           | urn:oasis:names:tc:SAML:2.0:ac:classes:Password                     |
| PasswordProtectedTransport         | urn:oasis:names:tc:SAML:2.0:ac:classes:PasswordProtectedTransport   |
| TLS Client                         | urn:oasis:names:tc:SAML:2.0:ac:classes:TLSClient                    |
| Unspecified                        | urn:oasis:names:tc:SAML:2.0:ac:classes:unspecified                  |
| X509 Certificate                   | urn:oasis:names:tc:SAML:2.0:ac:classes:X509                         |

##### Request example

> **Note:** An [application](#application-model)'s `signOnMode` must be set to `SAML_2_0`, the `name` field must be left blank, and the `label` field must be defined.

```bash
curl -v -X POST \
-H "Accept: application/json" \
-H "Content-Type: application/json" \
-H "Authorization: SSWS ${api_token}" \
-d '{
  "label": "Example Custom SAML 2.0 App",
  "visibility": {
    "autoSubmitToolbar": false,
    "hide": {
      "iOS": false,
      "web": false
    }
  },
  "features": [],
  "signOnMode": "SAML_2_0",
  "settings": {
    "signOn": {
      "defaultRelayState": "",
      "ssoAcsUrl": "http://testorgone.okta",
      "idpIssuer": "http://www.okta.com/${org.externalKey}",
      "audience": "asdqwe123",
      "recipient": "http://testorgone.okta",
      "destination": "http://testorgone.okta",
      "subjectNameIdTemplate": "${user.userName}",
      "subjectNameIdFormat": "urn:oasis:names:tc:SAML:1.1:nameid-format:unspecified",
      "responseSigned": true,
      "assertionSigned": true,
      "signatureAlgorithm": "RSA_SHA256",
      "digestAlgorithm": "SHA256",
      "honorForceAuthn": true,
      "authnContextClassRef": "urn:oasis:names:tc:SAML:2.0:ac:classes:PasswordProtectedTransport",
      "spIssuer": null,
      "requestCompressed": false,
      "attributeStatements": [
        {
          "type": "EXPRESSION",
          "name": "Attribute",
          "namespace": "urn:oasis:names:tc:SAML:2.0:attrname-format:unspecified",
          "values": [
            "Value"
          ]
        }
      ]
    }
  }
}' "https://${yourOktaDomain}/api/v1/apps"
```

##### Response example


```json
{
  "id": "0oav8uiWzPDrDMYxU0g3",
  "name": "testorgone_examplecustomsaml20app_1",
  "label": "Example Custom SAML 2.0 App",
  "status": "ACTIVE",
  "lastUpdated": "2016-06-29T19:57:33.000Z",
  "created": "2016-06-29T19:57:33.000Z",
  "accessibility": {
    "selfService": false,
    "errorRedirectUrl": null,
    "loginRedirectUrl": null
  },
  "visibility": {
    "autoSubmitToolbar": false,
    "hide": {
      "iOS": false,
      "web": false
    },
    "appLinks": {
      "testorgone_examplecustomsaml20app_6_link": true
    }
  },
  "features": [],
  "signOnMode": "SAML_2_0",
  "credentials": {
    "userNameTemplate": {
      "template": "${source.login}",
      "type": "BUILT_IN"
    },
    "signing": {}
  },
  "settings": {
    "app": {},
    "notifications": {
      "vpn": {
        "network": {
          "connection": "DISABLED"
        },
        "message": null,
        "helpUrl": null
      }
    },
    "signOn": {
      "defaultRelayState": null,
      "ssoAcsUrl": "http://testorgone.okta",
      "idpIssuer": "http://www.okta.com/${org.externalKey}",
      "audience": "asdqwe123",
      "recipient": "http://testorgone.okta",
      "destination": "http://testorgone.okta",
      "subjectNameIdTemplate": "${user.userName}",
      "subjectNameIdFormat": "urn:oasis:names:tc:SAML:1.1:nameid-format:unspecified",
      "responseSigned": true,
      "assertionSigned": true,
      "signatureAlgorithm": "RSA_SHA256",
      "digestAlgorithm": "SHA256",
      "honorForceAuthn": true,
      "authnContextClassRef": "urn:oasis:names:tc:SAML:2.0:ac:classes:PasswordProtectedTransport",
      "spIssuer": null,
      "requestCompressed": false,
      "attributeStatements": [
        {
          "type": "EXPRESSION",
          "name": "Attribute",
          "namespace": "urn:oasis:names:tc:SAML:2.0:attrname-format:unspecified",
          "values": [
            "Value"
          ]
        }
      ]
    }
  },
  "_links": {
    "logo": [
      {
        "name": "medium",
        "href": "http://testorgone.okta.com/assets/img/logos/default.6770228fb0dab49a1695ef440a5279bb.png",
        "type": "image/png"
      }
    ],
    "appLinks": [
      {
        "name": "testorgone_examplecustomsaml20app_6_link",
        "href": "http://testorgone.okta.com/home/testorgone_examplecustomsaml20app_6/0oav8uiWzPDrDMYxU0g3/alnvjz6hLyuTZadi80g3",
        "type": "text/html"
      }
    ],
    "help": {
      "href": "http://testorgone-admin.okta.com/app/testorgone_examplecustomsaml20app_6/0oav8uiWzPDrDMYxU0g3/setup/help/SAML_2_0/instructions",
      "type": "text/html"
    },
    "users": {
      "href": "http://testorgone.okta.com/api/v1/apps/0oav8uiWzPDrDMYxU0g3/users"
    },
    "deactivate": {
      "href": "http://testorgone.okta.com/api/v1/apps/0oav8uiWzPDrDMYxU0g3/lifecycle/deactivate"
    },
    "groups": {
      "href": "http://testorgone.okta.com/api/v1/apps/0oav8uiWzPDrDMYxU0g3/groups"
    },
    "metadata": {
      "href": "http://testorgone.okta.com:/api/v1/apps/0oav8uiWzPDrDMYxU0g3/sso/saml/metadata",
      "type": "application/xml"
    }
  }
}
```

#### Add WS-Federation application


Adds a WS-Federation Passive Requestor Profile application with a SAML 2.0 token

##### Request example


```bash
curl -v -X POST \
-H "Accept: application/json" \
-H "Content-Type: application/json" \
-H "Authorization: SSWS ${api_token}" \
-d '{
  "name": "template_wsfed",
  "label": "Sample WS-Fed App",
  "signOnMode": "WS_FEDERATION",
  "settings": {
    "app": {
      "audienceRestriction": "urn:example:app",
      "groupName": null,
      "groupValueFormat": "windowsDomainQualifiedName",
      "realm": "urn:example:app",
      "wReplyURL": "https://example.com/",
      "attributeStatements": null,
      "nameIDFormat": "urn:oasis:names:tc:SAML:1.1:nameid-format:unspecified",
      "authnContextClassRef": "urn:oasis:names:tc:SAML:2.0:ac:classes:PasswordProtectedTransport",
      "siteURL": "https://example.com",
      "wReplyOverride": false,
      "groupFilter": null,
      "usernameAttribute": "username"
    }
  }
}' "https://${yourOktaDomain}/api/v1/apps"
```

#### Add OAuth 2.0 client application

Adds an OAuth 2.0 client application. This application is only available to the org that creates it.

##### Credentials


| Parameter                    | Description                                  | DataType   | Default               |
| :--------------------------- | :------------------------------------------- | :--------- | :-------------------- |
| autoKeyRotation              | Requested key rotation mode                                                                                                                         | Boolean    | `true`                |
| client_id                    | Unique identifier for the client application. **Note:** When not specified, `client_id` and application `id` are the same. You can specify a `client_id`, if necessary. See the [OAuth Credential Object](#oauth-credential-object) section for more details.   | String     |                       |
| client_secret                | OAuth 2.0 client secret string (used for confidential clients)                                                                                      | String     |                       |
| token_endpoint_auth_method   | Requested authentication method for the token endpoint. Valid values: `none`, `client_secret_post`, `client_secret_basic`, `client_secret_jwt`, or `private_key_jwt`   | String     | `client_secret_basic` |

##### Settings


| Parameter                                   | Description                                                                                                                                                                                                                | DataType                                                                                       | Nullable   | Unique   | Validation |
| :------------------------------------------ | :--------------------------------------------------------------------------------------------                                                                                                                              | :--------------------------------------------------------------------------------------------- | :--------- | :------- | :--------- |
| application_type                            | The type of client application                                                                                                                                                                                             | `web`, `native`, `browser`, or `service`                                                       | TRUE       | FALSE    | TRUE       |
| client_uri                                  | URL string of a web page providing information about the client                                                                                                                                                            | String                                                                                         | TRUE       | FALSE    | FALSE      |
| consent_method <ApiLifecycle access="ea" /> | Indicates whether user consent is required or implicit. Valid values: `REQUIRED`, `TRUSTED`. Default value is `TRUSTED`                                                                                                    | String                                                                                         | TRUE       | FALSE    | TRUE       |
| grant_types                                 | Array of OAuth 2.0 grant type strings                                                                                                                                                                                      | Array of `authorization_code`, `implicit`, `password`, `refresh_token`, `client_credentials`   | FALSE      | FALSE    | TRUE       |
| initiate_login_uri                          | URL string that a third party can use to initiate a sign in by the client                                                                                                                                                    | String                                                                                         | TRUE       | FALSE    | TRUE       |
| issuer_mode <ApiLifecycle access="ea" />    | Indicates whether the Okta Authorization Server uses the original Okta org domain URL or a custom domain URL as the issuer of ID token for this client. See [Details](#details). | `CUSTOM_URL` or `ORG_URL`                                                                      | TRUE       | FALSE    | TRUE       |
| logo_uri                                    | URL string that references a logo for the client. This value is automatically copied from any logo you provide in the App Wizard for **Application logo**, but can be changed to a different URI for consent.               | URL                                                                                            | TRUE       | FALSE    | FALSE      |
| policy_uri <ApiLifecycle access="ea" />     | URL string of a web page providing the client's policy document                                                                                                                                                            | URL                                                                                            | TRUE       | FALSE    | FALSE      |
| post_logout_redirect_uris                               | Array of redirection URI strings for relying party-initiated logouts                                                                                                                                                           | Array                                                                                          | TRUE       | FALSE    | FALSE       |
| redirect_uris                               | Array of redirection URI strings for use in redirect-based flows                                                                                                                                                           | Array                                                                                          | TRUE       | FALSE    | TRUE       |
| response_types                              | Array of OAuth 2.0 response type strings                                                                                                                                                                                   | Array of `code`, `token`, `id_token`                                                           | TRUE       | FALSE    | TRUE       |
| tos_uri <ApiLifecycle access="ea" />        | URL string of a web page providing the client's terms of service document                                                                                                                                                  | URL                                                                                            | TRUE       | FALSE    | FALSE      |

###### Details

* `issuer_mode` <ApiLifecycle access="ea" /> is visible if the Custom URL Domain feature is enabled. If the feature is enabled, you can set a custom domain URL in the settings for an OpenID Connect token in an app, and this property is returned in the appropriate responses. After the feature is enabled, the default value for new apps is `CUSTOM_URL`. For existing apps, the default remains `ORG_URL`. You can change the value using the API or administrator user interface. To enable the Custom URL Domain feature, contact [Support](https://support.okta.com/help/open_case).
* At least one redirect URI and response type is required for all client types, with exceptions: if the client uses the
  [Resource Owner Password](https://tools.ietf.org/html/rfc6749#section-4.3) flow (if `grant_types` contains the value `password`)
  or [Client Credentials](https://tools.ietf.org/html/rfc6749#section-4.4) flow (if `grant_types` contains the value `client_credentials`)
  then no redirect URI or response type is necessary. In these cases you can pass either null or an empty array for these attributes.

* All redirect URIs must be absolute URIs and must not include a fragment component.

* Different application types have different valid values for the corresponding grant type:

| Application Type  | Valid Grant Type                                              | Requirements                                                                      |
| ----------------- | ------------------------------------------------------------- | --------------------------------------------------------------------------------- |
| `browser`         | `authorization_code`, `implicit`                              |                                                                                   |
| `native`          | `authorization_code`, `implicit`, `password`, `refresh_token` | Must have at least `authorization_code`                                           |
| `service`         | `client_credentials`                                          | Works with OAuth 2.0 flow (not OpenID Connect)                                    |
| `web`             | `authorization_code`, `implicit`, `refresh_token`             | Must have at least `authorization_code`                                           |

* The `grant_types` and `response_types` values described above are partially orthogonal, as they refer to arguments passed to different endpoints in the [OAuth 2.0 protocol](https://tools.ietf.org/html/rfc6749). However, they are related in that the `grant_types` available to a client influence the `response_types` that the client is allowed to use, and vice versa. For instance, a `grant_types` value that includes `authorization_code` implies a `response_types` value that includes `code`, as both values are defined as part of the OAuth 2.0 authorization code grant.

* <ApiLifecycle access="ea" /> A consent dialog appears depending on the values of three elements:
    * `prompt`, a query parameter used in requests to [`/oauth2/${authServerId}/v1/authorize`](/docs/reference/api/oidc/#authorize)(custom authorization server) or [`/oauth2/v1/authorize`](/docs/reference/api/oidc/#authorize) (Org authorization server)
    * `consent_method`, a property listed in the Settings table above
    * `consent`, a property on [scopes](/docs/reference/api/authorization-servers/#scope-properties)

| `prompt` Value      | `consent_method`                   | `consent`                     | Result       |
| :------------------ | :--------------------------------- | :---------------------------- | :----------- |
| `CONSENT`           | `TRUSTED` or `REQUIRED`            | `REQUIRED`                    | Prompted     |
| `CONSENT`           | `TRUSTED`                          | `IMPLICIT`                    | Not prompted |
| `CONSENT`           | `REQUIRED`                         | `IMPLICIT`                    | Not prompted |
| `NONE`              | `TRUSTED`                          | `REQUIRED` or `IMPLICIT`      | Not prompted |
| `NONE`              | `REQUIRED`                         | `IMPLICIT`                    | Not prompted |
<!-- If you change this section, change it in authorization-servers.md (/docs/reference/api/authorization-servers/#scope-properties) and oidc.md (/docs/reference/api/oidc/#scopes) as well. Add 'LOGIN' to the first three rows when supported -->

**Notes:**

  * Apps created on `/api/v1/apps` default to `consent_method=TRUSTED`, while those created on `/api/v1/clients` default to `consent_method=REQUIRED`.
  * If you request a scope that requires consent while using the `client_credentials` flow, an error is returned. Because there is no user, no consent can be given.
  * If the `prompt` value is set to `NONE`, but the `consent_method` and the `consent` values are set to `REQUIRED`, then an error occurs.
  * These properties can also be configured in the App Wizard, on the **General** tab in the administrator UI: `tos_uri`, `policy_uri`, `logo_uri`, and `consent_method`. They can't be set using [the Dynamic Client Registration API](/docs/reference/api/oauth-clients/).

##### Request example

> **Note:** An [application](#application-model)'s `signOnMode` must be set to `OPENID_CONNECT`, the `name` field must be `oidc_client`, and the `label` field must be defined.

```bash
curl -v -X POST \
-H "Accept: application/json" \
-H "Content-Type: application/json" \
-H "Authorization: SSWS ${api_token}" \
-d '{
    "name": "oidc_client",
    "label": "Sample Client",
    "signOnMode": "OPENID_CONNECT",
    "credentials": {
      "oauthClient": {
      	"autoKeyRotation": true,
        "token_endpoint_auth_method": "client_secret_post"
      }
    },
    "settings": {
      "oauthClient": {
        "client_uri": "http://localhost:8080",
        "logo_uri": "http://developer.okta.com/assets/images/logo-new.png",
        "redirect_uris": [
          "https://example.com/oauth2/callback",
          "myapp://callback"
        ],
        "post_logout_redirect_uris": [
          "https://example.com/oauth2/postLogoutRedirectUri"
        ],
        "response_types": [
          "token",
          "id_token",
          "code"
        ],
        "grant_types": [
          "implicit",
          "authorization_code"
        ],
        "application_type": "native",
         "tos_uri":"https://example.com/client/tos",
    	 "policy_uri":"https://example.com/client/policy"
    }
  }
}' "https://${yourOktaDomain}/api/v1/apps"
```

##### Response example

```json
{
    "id": "0oap6nz61rKdsoyOY0h7",
    "name": "oidc_client",
    "label": "Sample Client",
    "status": "ACTIVE",
    "lastUpdated": "2020-01-09T16:59:15.000Z",
    "created": "2020-01-09T16:59:15.000Z",
    "accessibility": {
        "selfService": false,
        "errorRedirectUrl": null,
        "loginRedirectUrl": null
    },
    "visibility": {
        "autoSubmitToolbar": false,
        "hide": {
            "iOS": true,
            "web": true
        },
        "appLinks": {
            "oidc_client_link": true
        }
    },
    "features": [],
    "signOnMode": "OPENID_CONNECT",
    "credentials": {
        "userNameTemplate": {
            "template": "${source.login}",
            "type": "BUILT_IN"
        },
        "signing": {
            "kid": "5gbe0HpzAYj2rsWSLxx1fYHdh-SzWqyKqwmfJ6qDk5g"
        },
        "oauthClient": {
            "autoKeyRotation": true,
            "client_id": "0oap6nz61rKdsoyOY0h7",
            "client_secret": "D0HxBn1FtTXeYC4cSBwWL_sPMztMT2t6Ei9n1QjO",
            "token_endpoint_auth_method": "client_secret_post"
        }
    },
    "settings": {
        "app": {},
        "notifications": {
            "vpn": {
                "network": {
                    "connection": "DISABLED"
                },
                "message": null,
                "helpUrl": null
            }
        },
        "oauthClient": {
            "client_uri": "http://localhost:8080",
            "logo_uri": "http://developer.okta.com/assets/images/logo-new.png",
            "redirect_uris": [
                "https://example.com/oauth2/callback",
                "myapp://callback"
            ],
            "post_logout_redirect_uris": [
                "https://example.com/oauth2/postLogoutRedirectUri"
            ],
            "response_types": [
                "token",
                "id_token",
                "code"
            ],
            "grant_types": [
                "implicit",
                "authorization_code"
            ],
            "application_type": "native",
            "tos_uri": "https://example.com/client/tos",
            "policy_uri": "https://example.com/client/policy",
            "consent_method": "TRUSTED",
            "issuer_mode": "CUSTOM_URL"
        }
    },
    "_links": {
        "appLinks": [
            {
                "name": "oidc_client_link",
                "href": "https://${yourOktaDomain}/home/oidc_client/0oap6nz61rKdsoyOY0h7/aln5z7uhkbM6y7bMy0g7",
                "type": "text/html"
            }
        ],
        "groups": {
            "href": "https://${yourOktaDomain}/api/v1/apps/0oap6nz61rKdsoyOY0h7/groups"
        },
        "logo": [
            {
                "name": "medium",
                "href": "https://example.com/assets/img/logos/default.6770228fb0dab49a1695ef440a5279bb.png",
                "type": "image/png"
            }
        ],
        "users": {
            "href": "https://${yourOktaDomain}/api/v1/apps/0oap6nz61rKdsoyOY0h7/users"
        },
        "deactivate": {
            "href": "https://${yourOktaDomain}/api/v1/apps/0oap6nz61rKdsoyOY0h7/lifecycle/deactivate"
        }
    }
}
```

##### Request example

The following example shows how to create an OAuth 2.0 client application with `private_key_jwt` defined as the value for the `token_endpoint_auth_method` property.

```bash
curl -X POST \
  -H "Accept: application/json" \
  -H "Authorization: key" \
  -H "Content-Type: application/json" \
  -H "cache-control: no-cache" \
  -d '{
    "name": "oidc_client",
    "label": "A Sample Client",
    "signOnMode": "OPENID_CONNECT",
    "credentials": {
        "oauthClient": {
            "token_endpoint_auth_method": "private_key_jwt"
        }
    },
    "settings": {
        "oauthClient": {
            "redirect_uris": [
                "https://example.com"
            ],
            "response_types": [
                "code"
            ],
            "grant_types": [
                "authorization_code"
            ],
            "application_type": "native",
            "jwks": {
                "keys": [
                    {
                        "kty": "RSA",
                        "kid": "SIGNING_KEY",
                        "e":"AQAB",
                        "n":"MIIBIzANBgkqhkiG9w0BAQEFAAOCARAAMIIBCwKCAQIAnFo/4e91na8x/BsPkNS5QkwankewxJ1uZU6p827W/gkRcNHtNi/cE644W5OVdB4UaXV6koT+TsC1prhUEhRR3g5ggE0B/lwYqBaLq/Ejy19Crc4XYU3Aah67Y6HiHWcHGZ+BbpebtTixJv/UYW/Gw+k8M+zj4O001mOeBPpwlEiZZLIo33m/Xkfn28jaCFqTQBJHr67IQh4zEUFs4e5D5D6UE8ee93yeSUJyhbifeIgYh3tS/+ZW4Uo1KLIc0rcLRrnEMsS3aOQbrv/SEKij+Syx4KXI0Gi2xMdXctnFOVT6NM6/EkLxFp2POEdv9SNBtTvXcxIGRwK51W4Jdgh/xZcCAwEAAQ=="
                    }
                ]
            }
        }
    }
}' "https://${yourOktaDomain}/api/v1/apps"
```

##### Response example

```json
{
    "id": "0oaktvoa8bGDHDmby0h7",
    "name": "oidc_client",
    "label": "A Sample Client",
    "status": "ACTIVE",
    "lastUpdated": "2019-05-13T22:16:50.000Z",
    "created": "2019-05-13T22:16:50.000Z",
    "accessibility": {
        "selfService": false,
        "errorRedirectUrl": null,
        "loginRedirectUrl": null
    },
    "visibility": {
        "autoSubmitToolbar": false,
        "hide": {
            "iOS": true,
            "web": true
        },
        "appLinks": {
            "oidc_client_link": true
        }
    },
    "features": [],
    "signOnMode": "OPENID_CONNECT",
    "credentials": {
        "userNameTemplate": {
            "template": "${source.login}",
            "type": "BUILT_IN"
        },
        "signing": {
            "kid": "5gbe0HpzAYj4rsWSLxx1fYHdh-SzWqyKqwmfJ6qDk5g"
        },
        "oauthClient": {
            "autoKeyRotation": true,
            "client_id": "0oaktvoa8bGDHEmby0h7",
            "token_endpoint_auth_method": "private_key_jwt"
        }
    },
    "settings": {
        "app": {},
        "notifications": {
            "vpn": {
                "network": {
                    "connection": "DISABLED"
                },
                "message": null,
                "helpUrl": null
            }
        },
        "oauthClient": {
            "jwks": {
                "keys": [
                    {
                        "kty": "RSA",
                        "kid": "SIGNING_KEY",
                        "use": null,
                        "e": "AQAB",
                        "n": "MIIBIzANBgkqhkiG9w0BAQEFAAOCARAAMIIBCwKCAQIAnFo/4e91na8x/BsPkNS5QkwankewxJ1uZU6p827W/gkRcNHtNi/cE644W5OVdB4UaXV6koT+TsC1prhUEhRR3g5ggE0B/lwYqBaLq/Ejy19Crc4XYU3Aah67Y6HiHWcHGZ+BbpebtTixJv/UYW/Gw+k8M+zj4O001mOeBPpwlEiZZLIo33m/Xkfn28jaCFqTQBJHr67IQh4zEUFs4e5D5D6UE8ee93yeSUJyhbifeIgYh3tS/+ZW4Uo1KLIc0rcLRrnEMsS3aOQbrv/SEKij+Syx4KXI0Gi2xMdXctnFOVT6NM6/EkLxFp2POEdv9SNBtTvXcxIGRwK51W4Jdgh/xZcCAwEAAQ=="
                    }
                ]
            },
            "client_uri": null,
            "logo_uri": null,
            "redirect_uris": [
                "https://example.com"
            ],
            "response_types": [
                "code"
            ],
            "grant_types": [
                "authorization_code"
            ],
            "application_type": "native",
            "consent_method": "TRUSTED",
            "issuer_mode": "CUSTOM_URL"
        }
    },
    "_links": {
        "appLinks": [
            {
                "name": "oidc_client_link",
                "href": "https://${yourOktaDomain}/home/oidc_client/0oaktvoa8bGDHDmby0h7/aln5z7uhkbM6y7bMy0g7",
                "type": "text/html"
            }
        ],
        "groups": {
            "href": "https://${yourOktaDomain}/api/v1/apps/0oaktvoa8bGDHDmby0h7/groups"
        },
        "logo": [
            {
                "name": "medium",
                "href": "https://${yourOktaDomain}/assets/img/logos/default.6770228fb0dab49a1695ef440a5279bb.png",
                "type": "image/png"
            }
        ],
        "users": {
            "href": "https://${yourOktaDomain}/api/v1/apps/0oaktvoa8bGDHDmby0h7/users"
        },
        "deactivate": {
            "href": "https://${yourOktaDomain}/api/v1/apps/0oaktvoa8bGDHDmby0h7/lifecycle/deactivate"
        }
    }
}
```

### Get application

<ApiOperation method="get" url="/api/v1/apps/${applicationId}" />

Fetches an application from your Okta organization by `id`

##### Request parameters

| Parameter     | Description    | Param Type | DataType | Required | Default |
| ---------     | -------------- | ---------- | -------- | -------- | ------- |
| applicationId | `id` of an app | URL        | String   | TRUE     |         |

##### Response parameters

Fetched [application](#application-model)

##### Request example

```bash
curl -v -X GET \
-H "Accept: application/json" \
-H "Content-Type: application/json" \
-H "Authorization: SSWS ${api_token}" \
"https://${yourOktaDomain}/api/v1/apps/0oa1gjh63g214q0Hq0g4"
```

##### Response example

```json
{
  "id": "0oa1gjh63g214q0Hq0g4",
  "name": "testorgone_customsaml20app_1",
  "label": "Custom Saml 2.0 App",
  "status": "ACTIVE",
  "lastUpdated": "2016-08-09T20:12:19.000Z",
  "created": "2016-08-09T20:12:19.000Z",
  "accessibility": {
    "selfService": false,
    "errorRedirectUrl": null,
    "loginRedirectUrl": null
  },
  "visibility": {
    "autoSubmitToolbar": false,
    "hide": {
      "iOS": false,
      "web": false
    },
    "appLinks": {
      "testorgone_customsaml20app_1_link": true
    }
  },
  "features": [],
  "signOnMode": "SAML_2_0",
  "credentials": {
    "userNameTemplate": {
      "template": "${fn:substringBefore(source.login, \"@\")}",
      "type": "BUILT_IN"
    },
    "signing": {}
  },
  "settings": {
    "app": {},
    "notifications": {
      "vpn": {
        "network": {
          "connection": "DISABLED"
        },
        "message": null,
        "helpUrl": null
      }
    },
    "signOn": {
      "defaultRelayState": "",
      "ssoAcsUrl": "https://${yourOktaDomain}",
      "idpIssuer": "https://www.okta.com/${org.externalKey}",
      "audience": "https://example.com/tenant/123",
      "recipient": "https://recipient.okta.com",
      "destination": "https://destination.okta.com",
      "subjectNameIdTemplate": "${user.userName}",
      "subjectNameIdFormat": "urn:oasis:names:tc:SAML:1.1:nameid-format:emailAddress",
      "responseSigned": true,
      "assertionSigned": true,
      "signatureAlgorithm": "RSA_SHA256",
      "digestAlgorithm": "SHA256",
      "honorForceAuthn": true,
      "authnContextClassRef": "urn:oasis:names:tc:SAML:2.0:ac:classes:PasswordProtectedTransport",
      "spIssuer": null,
      "requestCompressed": false,
      "attributeStatements": []
    }
  },
  "_links": {
    "logo": [
      {
        "name": "medium",
        "href": "https://testorgone.okta.com/assets/img/logos/default.6770228fb0dab49a1695ef440a5279bb.png",
        "type": "image/png"
      }
    ],
    "appLinks": [
      {
        "name": "testorgone_customsaml20app_1_link",
        "href": "https://testorgone.okta.com/home/testorgone_customsaml20app_1/0oa1gjh63g214q0Hq0g4/aln1gofChJaerOVfY0g4",
        "type": "text/html"
      }
    ],
    "help": {
      "href": "https://testorgone-admin.okta.com/app/testorgone_customsaml20app_1/0oa1gjh63g214q0Hq0g4/setup/help/SAML_2_0/instructions",
      "type": "text/html"
    },
    "users": {
      "href": "https://testorgone.okta.com/api/v1/apps/0oa1gjh63g214q0Hq0g4/users"
    },
    "deactivate": {
      "href": "https://testorgone.okta.com/api/v1/apps/0oa1gjh63g214q0Hq0g4/lifecycle/deactivate"
    },
    "groups": {
      "href": "https://testorgone.okta.com/api/v1/apps/0oa1gjh63g214q0Hq0g4/groups"
    },
    "metadata": {
      "href": "https://testorgone.okta.com/api/v1/apps/0oa1gjh63g214q0Hq0g4/sso/saml/metadata",
      "type": "application/xml"
    }
  }
}
```

### List applications

<ApiOperation method="get" url="/api/v1/apps" />

Enumerates apps added to your organization with pagination. A subset of apps can be returned that match a supported filter expression or query.

- [List applications with defaults](#list-applications-with-defaults)
- [List applications assigned to a user](#list-applications-assigned-to-a-user)
- [List applications assigned to a group](#list-applications-assigned-to-a-group)
- [List applications using a key](#list-applications-using-a-key)

##### Request parameters

| Parameter | Description                                                                                                      | Param Type | DataType | Required | Default |
| --------- | ---------------------------------------------------------------------------------------------------------------- | ---------- | -------- | -------- | ------- |
| after     | Specifies the pagination cursor for the next page of apps                                                        | Query      | String   | FALSE    |         |
| expand    | Traverses the `users` link relationship and optionally embeds the [Application User](#application-user-model) resource   | Query      | String   | FALSE    |         |
| filter    | Filters apps by `status`, `user.id`, `group.id` or `credentials.signing.kid` expression                          | Query      | String   | FALSE    |         |
| limit     | Specifies the number of results per page (maximum 200)                                                           | Query      | Number   | FALSE    | 20      |
| q         | Searches the `name` or `displayName` property of applications                                                    | Query      | String   | FALSE    |         |

The results are [paginated][pagination] according to the `limit` parameter.
If there are multiple pages of results, the Link header contains a `next` link that should be treated as an opaque value (follow it, don't parse it).

###### Filters

The following filters are supported with the filter query parameter:

| Filter                              | Description                                                                       |
| ----------------------              | ------------------------------------------------------                            |
| `credentials.signing.kid eq ":kid"` | Apps using a particular key such as `SIMcCQNY3uwXoW3y0vf6VxiBb5n9pf8L2fK8d-FIbm4` |
| `group.id eq ":gid"`                | Apps assigned to a specific group such as `00gckgEHZXOUDGDJLYLG`                  |
| `status eq "ACTIVE"`                | Apps that have a `status` of `ACTIVE`                                             |
| `status eq "INACTIVE"`              | Apps that have a `status` of `INACTIVE`                                           |
| `user.id eq ":uid"`                 | Apps assigned to a specific user such as `00ucw2RPGIUNTDQOYPOF`                   |

> **Note:** Only a single expression is supported as this time. The only supported filter type is `eq`.

###### Link expansions

The following link expansions are supported to embed additional resources into the response:

| Expansion    | Description                                                                                                     |
| ------------ | --------------------------------------------------------------------------------------------------------------- |
| `user/:uid`  | Embeds the [Application User](#application-user-model) for an assigned user such as `user/00ucw2RPGIUNTDQOYPOF` |

> **Note:** The `user/:uid` expansion can currently only be used in conjunction with the `user.id eq ":uid"` filter. See [List applications assigned to a user](#list-applications-assigned-to-a-user).


##### Response parameters

Array of [Applications](#application-model)

#### List applications with defaults

Enumerates all apps added to your organization

##### Request example

```bash
curl -v -X GET \
-H "Accept: application/json" \
-H "Content-Type: application/json" \
-H "Authorization: SSWS ${api_token}" \
"https://${yourOktaDomain}/api/v1/apps"
```

##### Response example

```json
[
  {
    "id": "0oa1gjh63g214q0Hq0g4",
    "name": "testorgone_customsaml20app_1",
    "label": "Custom Saml 2.0 App",
    "status": "ACTIVE",
    "lastUpdated": "2016-08-09T20:12:19.000Z",
    "created": "2016-08-09T20:12:19.000Z",
    "accessibility": {
      "selfService": false,
      "errorRedirectUrl": null,
      "loginRedirectUrl": null
    },
    "visibility": {
      "autoSubmitToolbar": false,
      "hide": {
        "iOS": false,
        "web": false
      },
      "appLinks": {
        "testorgone_customsaml20app_1_link": true
      }
    },
    "features": [],
    "signOnMode": "SAML_2_0",
    "credentials": {
      "userNameTemplate": {
        "template": "${fn:substringBefore(source.login, \"@\")}",
        "type": "BUILT_IN"
      },
      "signing": {}
    },
    "settings": {
      "app": {},
      "notifications": {
        "vpn": {
          "network": {
            "connection": "DISABLED"
          },
          "message": null,
          "helpUrl": null
        }
      },
      "signOn": {
        "defaultRelayState": "",
        "ssoAcsUrl": "https://${yourOktaDomain}",
        "idpIssuer": "http://www.okta.com/${org.externalKey}",
        "audience": "https://example.com/tenant/123",
        "recipient": "http://recipient.okta.com",
        "destination": "http://destination.okta.com",
        "subjectNameIdTemplate": "${user.userName}",
        "subjectNameIdFormat": "urn:oasis:names:tc:SAML:1.1:nameid-format:emailAddress",
        "responseSigned": true,
        "assertionSigned": true,
        "signatureAlgorithm": "RSA_SHA256",
        "digestAlgorithm": "SHA256",
        "honorForceAuthn": true,
        "authnContextClassRef": "urn:oasis:names:tc:SAML:2.0:ac:classes:PasswordProtectedTransport",
        "spIssuer": null,
        "requestCompressed": false,
        "attributeStatements": []
      }
    },
    "_links": {
      "logo": [
        {
          "name": "medium",
          "href": "http://testorgone.okta.com/assets/img/logos/default.6770228fb0dab49a1695ef440a5279bb.png",
          "type": "image/png"
        }
      ],
      "appLinks": [
        {
          "name": "testorgone_customsaml20app_1_link",
          "href": "http://testorgone.okta.com/home/testorgone_customsaml20app_1/0oa1gjh63g214q0Hq0g4/aln1gofChJaerOVfY0g4",
          "type": "text/html"
        }
      ],
      "help": {
        "href": "http://testorgone-admin.okta.com/app/testorgone_customsaml20app_1/0oa1gjh63g214q0Hq0g4/setup/help/SAML_2_0/instructions",
        "type": "text/html"
      },
      "users": {
        "href": "http://testorgone.okta.com/api/v1/apps/0oa1gjh63g214q0Hq0g4/users"
      },
      "deactivate": {
        "href": "http://testorgone.okta.com/api/v1/apps/0oa1gjh63g214q0Hq0g4/lifecycle/deactivate"
      },
      "groups": {
        "href": "http://testorgone.okta.com/api/v1/apps/0oa1gjh63g214q0Hq0g4/groups"
      },
      "metadata": {
        "href": "http://testorgone.okta.com:/api/v1/apps/0oa1gjh63g214q0Hq0g4/sso/saml/metadata",
        "type": "application/xml"
      }
    }
  },
  {
    "id": "0oabkvBLDEKCNXBGYUAS",
    "name": "template_swa",
    "label": "Sample Plugin App",
    "status": "ACTIVE",
    "lastUpdated": "2013-09-11T17:58:54.000Z",
    "created": "2013-09-11T17:46:08.000Z",
    "accessibility": {
      "selfService": false,
      "errorRedirectUrl": null
    },
    "visibility": {
      "autoSubmitToolbar": false,
      "hide": {
        "iOS": false,
        "web": false
      },
      "appLinks": {
        "login": true
      }
    },
    "features": [],
    "signOnMode": "BROWSER_PLUGIN",
    "credentials": {
      "scheme": "EDIT_USERNAME_AND_PASSWORD",
      "userNameTemplate": {
        "template": "${source.login}",
        "type": "BUILT_IN"
      }
    },
    "settings": {
      "app": {
        "buttonField": "btn-login",
        "passwordField": "txtbox-password",
        "usernameField": "txtbox-username",
        "url": "https://example.com/login.html"
      }
    },
    "_links": {
      "logo": [
        {
          "href": "https:/example.okta.com/img/logos/logo_1.png",
          "name": "medium",
          "type": "image/png"
        }
      ],
      "users": {
        "href": "https://${yourOktaDomain}/api/v1/apps/0oabkvBLDEKCNXBGYUAS/users"
      },
      "groups": {
        "href": "https://${yourOktaDomain}/api/v1/apps/0oabkvBLDEKCNXBGYUAS/groups"
      },
      "self": {
        "href": "https://${yourOktaDomain}/api/v1/apps/0oabkvBLDEKCNXBGYUAS"
      },
      "deactivate": {
        "href": "https://${yourOktaDomain}/api/v1/apps/0oabkvBLDEKCNXBGYUAS/lifecycle/deactivate"
      }
    }
  }
]
```

#### List applications assigned to a user

Enumerates all applications assigned to a user and optionally embeds their [Application User](#application-user-model) in a single response

##### Request example

```bash
curl -v -X GET \
-H "Accept: application/json" \
-H "Content-Type: application/json" \
-H "Authorization: SSWS ${api_token}" \
"https://${yourOktaDomain}/api/v1/apps?filter=user.id+eq+\"00ucw2RPGIUNTDQOYPOF\"&expand=user/00ucw2RPGIUNTDQOYPOF"
```

> **Note:** The `expand=user/:uid` query parameter optionally returns the user's [Application User](#application-user-model) information in the response body's `_embedded` property.

##### Response example

```json
[
  {
    "id": "0oa1gjh63g214q0Hq0g4",
    "name": "testorgone_customsaml20app_1",
    "label": "Custom Saml 2.0 App",
    "status": "ACTIVE",
    "lastUpdated": "2016-08-09T20:12:19.000Z",
    "created": "2016-08-09T20:12:19.000Z",
    "accessibility": {
      "selfService": false,
      "errorRedirectUrl": null,
      "loginRedirectUrl": null
    },
    "visibility": {
      "autoSubmitToolbar": false,
      "hide": {
        "iOS": false,
        "web": false
      },
      "appLinks": {
        "testorgone_customsaml20app_1_link": true
      }
    },
    "features": [],
    "signOnMode": "SAML_2_0",
    "credentials": {
      "userNameTemplate": {
        "template": "${fn:substringBefore(source.login, \"@\")}",
        "type": "BUILT_IN"
      },
      "signing": {}
    },
    "settings": {
      "app": {},
      "notifications": {
        "vpn": {
          "network": {
            "connection": "DISABLED"
          },
          "message": null,
          "helpUrl": null
        }
      },
      "signOn": {
        "defaultRelayState": "",
        "ssoAcsUrl": "https://${yourOktaDomain}",
        "idpIssuer": "http://www.okta.com/${org.externalKey}",
        "audience": "https://example.com/tenant/123",
        "recipient": "http://recipient.okta.com",
        "destination": "http://destination.okta.com",
        "subjectNameIdTemplate": "${user.userName}",
        "subjectNameIdFormat": "urn:oasis:names:tc:SAML:1.1:nameid-format:emailAddress",
        "responseSigned": true,
        "assertionSigned": true,
        "signatureAlgorithm": "RSA_SHA256",
        "digestAlgorithm": "SHA256",
        "honorForceAuthn": true,
        "authnContextClassRef": "urn:oasis:names:tc:SAML:2.0:ac:classes:PasswordProtectedTransport",
        "spIssuer": null,
        "requestCompressed": false,
        "attributeStatements": []
      }
    },
    "_links": {
      "logo": [
        {
          "name": "medium",
          "href": "http://testorgone.okta.com/assets/img/logos/default.6770228fb0dab49a1695ef440a5279bb.png",
          "type": "image/png"
        }
      ],
      "appLinks": [
        {
          "name": "testorgone_customsaml20app_1_link",
          "href": "http://testorgone.okta.com/home/testorgone_customsaml20app_1/0oa1gjh63g214q0Hq0g4/aln1gofChJaerOVfY0g4",
          "type": "text/html"
        }
      ],
      "help": {
        "href": "http://testorgone-admin.okta.com/app/testorgone_customsaml20app_1/0oa1gjh63g214q0Hq0g4/setup/help/SAML_2_0/instructions",
        "type": "text/html"
      },
      "users": {
        "href": "http://testorgone.okta.com/api/v1/apps/0oa1gjh63g214q0Hq0g4/users"
      },
      "deactivate": {
        "href": "http://testorgone.okta.com/api/v1/apps/0oa1gjh63g214q0Hq0g4/lifecycle/deactivate"
      },
      "groups": {
        "href": "http://testorgone.okta.com/api/v1/apps/0oa1gjh63g214q0Hq0g4/groups"
      },
      "metadata": {
        "href": "http://testorgone.okta.com/api/v1/apps/0oa1gjh63g214q0Hq0g4/sso/saml/metadata",
        "type": "application/xml"
      }
    },
    "_embedded": {
      "user": {
        "id": "00ucw2RPGIUNTDQOYPOF",
        "externalId": null,
        "created": "2014-03-21T23:31:35.000Z",
        "lastUpdated": "2014-03-21T23:31:35.000Z",
        "scope": "USER",
        "status": "ACTIVE",
        "statusChanged": "2014-03-21T23:31:35.000Z",
        "passwordChanged": null,
        "syncState": "DISABLED",
        "lastSync": null,
        "credentials": {
          "userName": "user@example.com"
        },
        "_links": {
          "app": {
            "href": "https://${yourOktaDomain}/api/v1/apps/0oabizCHPNYALCHDUIOD"
          },
          "user": {
            "href": "https://${yourOktaDomain}/api/v1/users/00ucw2RPGIUNTDQOYPOF"
          }
        }
      }
    }
  },
  {
    "id": "0oabkvBLDEKCNXBGYUAS",
    "name": "template_swa",
    "label": "Sample Plugin App",
    "status": "ACTIVE",
    "lastUpdated": "2013-09-11T17:58:54.000Z",
    "created": "2013-09-11T17:46:08.000Z",
    "accessibility": {
      "selfService": false,
      "errorRedirectUrl": null
    },
    "visibility": {
      "autoSubmitToolbar": false,
      "hide": {
        "iOS": false,
        "web": false
      },
      "appLinks": {
        "login": true
      }
    },
    "features": [],
    "signOnMode": "BROWSER_PLUGIN",
    "credentials": {
      "scheme": "EDIT_USERNAME_AND_PASSWORD",
      "userNameTemplate": {
        "template": "${source.login}",
        "type": "BUILT_IN"
      }
    },
    "settings": {
      "app": {
        "buttonField": "btn-login",
        "passwordField": "txtbox-password",
        "usernameField": "txtbox-username",
        "url": "https://example.com/login.html"
      }
    },
    "_links": {
      "logo": [
        {
          "href": "https:/example.okta.com/img/logos/logo_1.png",
          "name": "medium",
          "type": "image/png"
        }
      ],
      "users": {
        "href": "https://${yourOktaDomain}/api/v1/apps/0oabkvBLDEKCNXBGYUAS/users"
      },
      "groups": {
        "href": "https://${yourOktaDomain}/api/v1/apps/0oabkvBLDEKCNXBGYUAS/groups"
      },
      "self": {
        "href": "https://${yourOktaDomain}/api/v1/apps/0oabkvBLDEKCNXBGYUAS"
      },
      "deactivate": {
        "href": "https://${yourOktaDomain}/api/v1/apps/0oabkvBLDEKCNXBGYUAS/lifecycle/deactivate"
      }
    },
    "_embedded": {
      "user": {
        "id": "00ucw2RPGIUNTDQOYPOF",
        "externalId": null,
        "created": "2014-06-10T15:16:01.000Z",
        "lastUpdated": "2014-06-10T15:17:38.000Z",
        "scope": "USER",
        "status": "ACTIVE",
        "statusChanged": "2014-06-10T15:16:01.000Z",
        "passwordChanged": "2014-06-10T15:17:38.000Z",
        "syncState": "DISABLED",
        "lastSync": null,
        "credentials": {
          "userName": "user@example.com",
          "password": {}
        },
        "_links": {
          "app": {
            "href": "https://${yourOktaDomain}/api/v1/apps/0oabkvBLDEKCNXBGYUAS"
          },
          "user": {
            "href": "https://${yourOktaDomain}/api/v1/users/00ucw2RPGIUNTDQOYPOF"
          }
        }
      }
    }
  }
]
```

#### List applications assigned to a group

Enumerates all applications assigned to a group

##### Request example

```bash
curl -v -X GET \
-H "Accept: application/json" \
-H "Content-Type: application/json" \
-H "Authorization: SSWS ${api_token}" \
"https://${yourOktaDomain}/api/v1/apps?filter=group.id+eq+\"00gckgEHZXOUDGDJLYLG\""
```

##### Response example

```json
[
  {
    "id": "0oabkvBLDEKCNXBGYUAS",
    "name": "template_swa",
    "label": "Sample Plugin App",
    "status": "ACTIVE",
    "lastUpdated": "2013-09-11T17:58:54.000Z",
    "created": "2013-09-11T17:46:08.000Z",
    "accessibility": {
      "selfService": false,
      "errorRedirectUrl": null
    },
    "visibility": {
      "autoSubmitToolbar": false,
      "hide": {
        "iOS": false,
        "web": false
      },
      "appLinks": {
        "login": true
      }
    },
    "features": [],
    "signOnMode": "BROWSER_PLUGIN",
    "credentials": {
      "scheme": "EDIT_USERNAME_AND_PASSWORD",
      "userNameTemplate": {
        "template": "${source.login}",
        "type": "BUILT_IN"
      }
    },
    "settings": {
      "app": {
        "buttonField": "btn-login",
        "passwordField": "txtbox-password",
        "usernameField": "txtbox-username",
        "url": "https://example.com/login.html"
      }
    },
    "_links": {
      "logo": [
        {
          "href": "https:/example.okta.com/img/logos/logo_1.png",
          "name": "medium",
          "type": "image/png"
        }
      ],
      "users": {
        "href": "https://${yourOktaDomain}/api/v1/apps/0oabkvBLDEKCNXBGYUAS/users"
      },
      "groups": {
        "href": "https://${yourOktaDomain}/api/v1/apps/0oabkvBLDEKCNXBGYUAS/groups"
      },
      "self": {
        "href": "https://${yourOktaDomain}/api/v1/apps/0oabkvBLDEKCNXBGYUAS"
      },
      "deactivate": {
        "href": "https://${yourOktaDomain}/api/v1/apps/0oabkvBLDEKCNXBGYUAS/lifecycle/deactivate"
      }
    }
  }
]
```

#### List applications using a key

Enumerates all applications using a key

##### Request example

```bash
curl -v -X GET \
-H "Accept: application/json" \
-H "Content-Type: application/json" \
-H "Authorization: SSWS ${api_token}" \
"https://${yourOktaDomain}/api/v1/apps?filter=credentials.signing.kid+eq+\"SIMcCQNY3uwXoW3y0vf6VxiBb5n9pf8L2fK8d-FIbm4\""
```

##### Response example

```json
[
  {
    "id": "0oa1gjh63g214q0Hq0g4",
    "name": "testorgone_customsaml20app_1",
    "label": "Custom Saml 2.0 App",
    "status": "ACTIVE",
    "lastUpdated": "2016-08-09T20:12:19.000Z",
    "created": "2016-08-09T20:12:19.000Z",
    "accessibility": {
      "selfService": false,
      "errorRedirectUrl": null,
      "loginRedirectUrl": null
    },
    "visibility": {
      "autoSubmitToolbar": false,
      "hide": {
        "iOS": false,
        "web": false
      },
      "appLinks": {
        "testorgone_customsaml20app_1_link": true
      }
    },
    "features": [],
    "signOnMode": "SAML_2_0",
    "credentials": {
      "userNameTemplate": {
        "template": "${fn:substringBefore(source.login, \"@\")}",
        "type": "BUILT_IN"
      },
      "signing": {
        "kid": "SIMcCQNY3uwXoW3y0vf6VxiBb5n9pf8L2fK8d-FIbm4"
      }
    },
    "settings": {
      "app": {},
      "notifications": {
        "vpn": {
          "network": {
            "connection": "DISABLED"
          },
          "message": null,
          "helpUrl": null
        }
      },
      "signOn": {
        "defaultRelayState": "",
        "ssoAcsUrl": "https://${yourOktaDomain}",
        "idpIssuer": "http://www.okta.com/${org.externalKey}",
        "audience": "https://example.com/tenant/123",
        "recipient": "http://recipient.okta.com",
        "destination": "http://destination.okta.com",
        "subjectNameIdTemplate": "${user.userName}",
        "subjectNameIdFormat": "urn:oasis:names:tc:SAML:1.1:nameid-format:emailAddress",
        "responseSigned": true,
        "assertionSigned": true,
        "signatureAlgorithm": "RSA_SHA256",
        "digestAlgorithm": "SHA256",
        "honorForceAuthn": true,
        "authnContextClassRef": "urn:oasis:names:tc:SAML:2.0:ac:classes:PasswordProtectedTransport",
        "spIssuer": null,
        "requestCompressed": false,
        "attributeStatements": []
      }
    },
    "_links": {
      "logo": [
        {
          "name": "medium",
          "href": "http://testorgone.okta.com/assets/img/logos/default.6770228fb0dab49a1695ef440a5279bb.png",
          "type": "image/png"
        }
      ],
      "appLinks": [
        {
          "name": "testorgone_customsaml20app_1_link",
          "href": "http://testorgone.okta.com/home/testorgone_customsaml20app_1/0oa1gjh63g214q0Hq0g4/aln1gofChJaerOVfY0g4",
          "type": "text/html"
        }
      ],
      "help": {
        "href": "http://testorgone-admin.okta.com/app/testorgone_customsaml20app_1/0oa1gjh63g214q0Hq0g4/setup/help/SAML_2_0/instructions",
        "type": "text/html"
      },
      "users": {
        "href": "http://testorgone.okta.com/api/v1/apps/0oa1gjh63g214q0Hq0g4/users"
      },
      "deactivate": {
        "href": "http://testorgone.okta.com/api/v1/apps/0oa1gjh63g214q0Hq0g4/lifecycle/deactivate"
      },
      "groups": {
        "href": "http://testorgone.okta.com/api/v1/apps/0oa1gjh63g214q0Hq0g4/groups"
      },
      "metadata": {
        "href": "http://testorgone.okta.com:/api/v1/apps/0oa1gjh63g214q0Hq0g4/sso/saml/metadata",
        "type": "application/xml"
      }
    }
  }
]
```

### Update application

<ApiOperation method="put" url="/api/v1/apps/${applicationId}" />

Updates an application in your organization

##### Request parameters

| Parameter     | Description              | Param Type | DataType                          | Required | Default |
| ---------     | -------------------      | ---------- | --------------------------------- | -------- | ------- |
| app           | Updated app              | Body       | [Application](#application-model) | FALSE    |         |
| applicationId | `id` of an app to update | URL        | String                            | TRUE     |         |

> **Note:** All properties must be specified when updating an app. **Delta updates are not supported.**

##### Response parameters

Updated [application](#application-model)

#### Set SWA user-editable username and password

Configures the `EDIT_USERNAME_AND_PASSWORD` scheme for a SWA application with a username template

##### Request example

```bash
curl -v -X PUT \
-H "Accept: application/json" \
-H "Content-Type: application/json" \
-H "Authorization: SSWS ${api_token}" \
-d '{
  "name": "template_swa",
  "label": "Sample Plugin App",
  "status": "ACTIVE",
  "accessibility": {
    "selfService": false,
    "errorRedirectUrl": null
  },
  "visibility": {
    "autoSubmitToolbar": false,
    "hide": {
      "iOS": false,
      "web": false
    },
    "appLinks": {
      "login": true
    }
  },
  "features": [],
  "signOnMode": "BROWSER_PLUGIN",
  "credentials": {
    "scheme": "EDIT_USERNAME_AND_PASSWORD",
    "userNameTemplate": {
      "template": "${source.login}",
      "type": "BUILT_IN"
    }
  },
  "settings": {
    "app": {
      "buttonField": "btn-login",
      "passwordField": "txtbox-password",
      "usernameField": "txtbox-username",
      "url": "https://example.com/login.html"
    }
  }
}' "https://${yourOktaDomain}/api/v1/apps/0oabkvBLDEKCNXBGYUAS"
```

##### Response example

```json
{
  "id": "0oabkvBLDEKCNXBGYUAS",
  "name": "template_swa",
  "label": "Sample Plugin App",
  "status": "ACTIVE",
  "lastUpdated": "2013-10-01T06:28:03.486Z",
  "created": "2013-09-11T17:46:08.000Z",
  "accessibility": {
    "selfService": false,
    "errorRedirectUrl": null
  },
  "visibility": {
    "autoSubmitToolbar": false,
    "hide": {
      "iOS": false,
      "web": false
    },
    "appLinks": {
      "login": true
    }
  },
  "features": [],
  "signOnMode": "BROWSER_PLUGIN",
  "credentials": {
    "scheme": "EDIT_USERNAME_AND_PASSWORD",
    "userNameTemplate": {
      "template": "${source.login}",
      "type": "BUILT_IN"
    }
  },
  "settings": {
    "app": {
      "buttonField": "btn-login",
      "passwordField": "txtbox-password",
      "usernameField": "txtbox-username",
      "url": "https://example.com/login.html"
    }
  },
  "_links": {
    "logo": [
      {
        "href": "https:/example.okta.com/img/logos/logo_1.png",
        "name": "medium",
        "type": "image/png"
      }
    ],
    "users": {
      "href": "https://${yourOktaDomain}/api/v1/apps/0oabkvBLDEKCNXBGYUAS/users"
    },
    "groups": {
      "href": "https://${yourOktaDomain}/api/v1/apps/0oabkvBLDEKCNXBGYUAS/groups"
    },
    "self": {
      "href": "https://${yourOktaDomain}/api/v1/apps/0oabkvBLDEKCNXBGYUAS"
    },
    "deactivate": {
      "href": "https://${yourOktaDomain}/api/v1/apps/0oabkvBLDEKCNXBGYUAS/lifecycle/deactivate"
    }
  }
}
```

#### Set SWA administrator sets username and password

Configures the `ADMIN_SETS_CREDENTIALS` scheme for a SWA application with a username template

##### Request example

```bash
curl -v -X PUT \
-H "Accept: application/json" \
-H "Content-Type: application/json" \
-H "Authorization: SSWS ${api_token}" \
-d '{
  "name": "template_swa",
  "label": "Sample Plugin App",
  "status": "ACTIVE",
  "accessibility": {
    "selfService": false,
    "errorRedirectUrl": null
  },
  "visibility": {
    "autoSubmitToolbar": false,
    "hide": {
      "iOS": false,
      "web": false
    },
    "appLinks": {
      "login": true
    }
  },
  "features": [],
  "signOnMode": "BROWSER_PLUGIN",
  "credentials": {
    "scheme": "ADMIN_SETS_CREDENTIALS",
    "userNameTemplate": {
      "template": "${source.login}",
      "type": "BUILT_IN"
    }
  },
  "settings": {
    "app": {
      "buttonField": "btn-login",
      "passwordField": "txtbox-password",
      "usernameField": "txtbox-username",
      "url": "https://example.com/login.html"
    }
  }
}' "https://${yourOktaDomain}/api/v1/apps/0oabkvBLDEKCNXBGYUAS"
```

##### Response example

```json
{
  "id": "0oabkvBLDEKCNXBGYUAS",
  "name": "template_swa",
  "label": "Sample Plugin App",
  "status": "ACTIVE",
  "lastUpdated": "2013-10-01T06:28:03.486Z",
  "created": "2013-09-11T17:46:08.000Z",
  "accessibility": {
    "selfService": false,
    "errorRedirectUrl": null
  },
  "visibility": {
    "autoSubmitToolbar": false,
    "hide": {
      "iOS": false,
      "web": false
    },
    "appLinks": {
      "login": true
    }
  },
  "features": [],
  "signOnMode": "BROWSER_PLUGIN",
  "credentials": {
    "scheme": "ADMIN_SETS_CREDENTIALS",
    "userNameTemplate": {
      "template": "${source.login}",
      "type": "BUILT_IN"
    }
  },
  "settings": {
    "app": {
      "buttonField": "btn-login",
      "passwordField": "txtbox-password",
      "usernameField": "txtbox-username",
      "url": "https://example.com/login.html"
    }
  },
  "_links": {
    "logo": [
      {
        "href": "https:/example.okta.com/img/logos/logo_1.png",
        "name": "medium",
        "type": "image/png"
      }
    ],
    "users": {
      "href": "https://${yourOktaDomain}/api/v1/apps/0oabkvBLDEKCNXBGYUAS/users"
    },
    "groups": {
      "href": "https://${yourOktaDomain}/api/v1/apps/0oabkvBLDEKCNXBGYUAS/groups"
    },
    "self": {
      "href": "https://${yourOktaDomain}/api/v1/apps/0oabkvBLDEKCNXBGYUAS"
    },
    "deactivate": {
      "href": "https://${yourOktaDomain}/api/v1/apps/0oabkvBLDEKCNXBGYUAS/lifecycle/deactivate"
    }
  }
}
```

#### Set SWA user-editable password

Configures the `EDIT_PASSWORD_ONLY` scheme for a SWA application with a username template

##### Request example

```bash
curl -v -X PUT \
-H "Accept: application/json" \
-H "Content-Type: application/json" \
-H "Authorization: SSWS ${api_token}" \
-d '{
  "name": "template_swa",
  "label": "Sample Plugin App",
  "status": "ACTIVE",
  "accessibility": {
    "selfService": false,
    "errorRedirectUrl": null
  },
  "visibility": {
    "autoSubmitToolbar": false,
    "hide": {
      "iOS": false,
      "web": false
    },
    "appLinks": {
      "login": true
    }
  },
  "features": [],
  "signOnMode": "BROWSER_PLUGIN",
  "credentials": {
    "scheme": "EDIT_PASSWORD_ONLY",
    "userNameTemplate": {
      "template": "${source.login}",
      "type": "BUILT_IN"
    }
  },
  "settings": {
    "app": {
      "buttonField": "btn-login",
      "passwordField": "txtbox-password",
      "usernameField": "txtbox-username",
      "url": "https://example.com/login.html"
    }
  }
}' "https://${yourOktaDomain}/api/v1/apps/0oabkvBLDEKCNXBGYUAS"
```

##### Response example

```json
{
  "id": "0oabkvBLDEKCNXBGYUAS",
  "name": "template_swa",
  "label": "Sample Plugin App",
  "status": "ACTIVE",
  "lastUpdated": "2013-10-01T06:25:37.612Z",
  "created": "2013-09-11T17:46:08.000Z",
  "accessibility": {
    "selfService": false,
    "errorRedirectUrl": null
  },
  "visibility": {
    "autoSubmitToolbar": false,
    "hide": {
      "iOS": false,
      "web": false
    },
    "appLinks": {
      "login": true
    }
  },
  "features": [],
  "signOnMode": "BROWSER_PLUGIN",
  "credentials": {
    "scheme": "EDIT_PASSWORD_ONLY",
    "userNameTemplate": {
      "template": "${source.login}",
      "type": "BUILT_IN"
    }
  },
  "settings": {
    "app": {
      "buttonField": "btn-login",
      "passwordField": "txtbox-password",
      "usernameField": "txtbox-username",
      "url": "https://example.com/login.html"
    }
  },
  "_links": {
    "logo": [
      {
        "href": "https:/example.okta.com/img/logos/logo_1.png",
        "name": "medium",
        "type": "image/png"
      }
    ],
    "users": {
      "href": "https://${yourOktaDomain}/api/v1/apps/0oabkvBLDEKCNXBGYUAS/users"
    },
    "groups": {
      "href": "https://${yourOktaDomain}/api/v1/apps/0oabkvBLDEKCNXBGYUAS/groups"
    },
    "self": {
      "href": "https://${yourOktaDomain}/api/v1/apps/0oabkvBLDEKCNXBGYUAS"
    },
    "deactivate": {
      "href": "https://${yourOktaDomain}/api/v1/apps/0oabkvBLDEKCNXBGYUAS/lifecycle/deactivate"
    }
  }
}
```

#### Set SWA Okta password

Configures the `EXTERNAL_PASSWORD_SYNC` scheme for a SWA application with a username template

##### Request example

```bash
curl -v -X PUT \
-H "Accept: application/json" \
-H "Content-Type: application/json" \
-H "Authorization: SSWS ${api_token}" \
-d '{
  "name": "template_swa",
  "label": "Sample Plugin App",
  "status": "ACTIVE",
  "accessibility": {
    "selfService": false,
    "errorRedirectUrl": null
  },
  "visibility": {
    "autoSubmitToolbar": false,
    "hide": {
      "iOS": false,
      "web": false
    },
    "appLinks": {
      "login": true
    }
  },
  "features": [],
  "signOnMode": "BROWSER_PLUGIN",
  "credentials": {
    "scheme": "EXTERNAL_PASSWORD_SYNC",
    "userNameTemplate": {
      "template": "${source.login}",
      "type": "BUILT_IN"
    }
  },
  "settings": {
    "app": {
      "buttonField": "btn-login",
      "passwordField": "txtbox-password",
      "usernameField": "txtbox-username",
      "url": "https://example.com/login.html"
    }
  }
}' "https://${yourOktaDomain}/api/v1/apps/0oabkvBLDEKCNXBGYUAS"
```

##### Response example

```json
{
  "id": "0oabkvBLDEKCNXBGYUAS",
  "name": "template_swa",
  "label": "Sample Plugin App",
  "status": "ACTIVE",
  "lastUpdated": "2013-10-01T06:30:17.151Z",
  "created": "2013-09-11T17:46:08.000Z",
  "accessibility": {
    "selfService": false,
    "errorRedirectUrl": null
  },
  "visibility": {
    "autoSubmitToolbar": false,
    "hide": {
      "iOS": false,
      "web": false
    },
    "appLinks": {
      "login": true
    }
  },
  "features": [],
  "signOnMode": "BROWSER_PLUGIN",
  "credentials": {
    "scheme": "EXTERNAL_PASSWORD_SYNC",
    "userNameTemplate": {
      "template": "${source.login}",
      "type": "BUILT_IN"
    }
  },
  "settings": {
    "app": {
      "buttonField": "btn-login",
      "passwordField": "txtbox-password",
      "usernameField": "txtbox-username",
      "url": "https://example.com/login.html"
    }
  },
  "_links": {
    "logo": [
      {
        "href": "https:/example.okta.com/img/logos/logo_1.png",
        "name": "medium",
        "type": "image/png"
      }
    ],
    "users": {
      "href": "https://${yourOktaDomain}/api/v1/apps/0oabkvBLDEKCNXBGYUAS/users"
    },
    "groups": {
      "href": "https://${yourOktaDomain}/api/v1/apps/0oabkvBLDEKCNXBGYUAS/groups"
    },
    "self": {
      "href": "https://${yourOktaDomain}/api/v1/apps/0oabkvBLDEKCNXBGYUAS"
    },
    "deactivate": {
      "href": "https://${yourOktaDomain}/api/v1/apps/0oabkvBLDEKCNXBGYUAS/lifecycle/deactivate"
    }
  }
}
```

#### Set SWA shared credentials

Configures the `SHARED_USERNAME_AND_PASSWORD` scheme for a SWA application with a username and password

##### Request example

```bash
curl -v -X PUT \
-H "Accept: application/json" \
-H "Content-Type: application/json" \
-H "Authorization: SSWS ${api_token}" \
-d '{
  "name": "template_swa",
  "label": "Sample Plugin App",
  "status": "ACTIVE",
  "accessibility": {
    "selfService": false,
    "errorRedirectUrl": null
  },
  "visibility": {
    "autoSubmitToolbar": false,
    "hide": {
      "iOS": false,
      "web": false
    },
    "appLinks": {
      "login": true
    }
  },
  "features": [],
  "signOnMode": "BROWSER_PLUGIN",
  "credentials": {
    "scheme": "SHARED_USERNAME_AND_PASSWORD",
    "userNameTemplate": {
      "template": "${source.login}",
      "type": "BUILT_IN"
    },
    "userName": "sharedusername",
    "password": {
      "value": "sharedpassword"
    }
  },
  "settings": {
    "app": {
      "buttonField": "btn-login",
      "passwordField": "txtbox-password",
      "usernameField": "txtbox-username",
      "url": "https://example.com/login.html"
    }
  }
}' "https://${yourOktaDomain}/api/v1/apps/0oabkvBLDEKCNXBGYUAS"
```

##### Response example

```json
{
  "id": "0oabkvBLDEKCNXBGYUAS",
  "name": "template_swa",
  "label": "Sample Plugin App",
  "status": "ACTIVE",
  "lastUpdated": "2013-10-01T06:20:18.436Z",
  "created": "2013-09-11T17:46:08.000Z",
  "accessibility": {
    "selfService": false,
    "errorRedirectUrl": null
  },
  "visibility": {
    "autoSubmitToolbar": false,
    "hide": {
      "iOS": false,
      "web": false
    },
    "appLinks": {
      "login": true
    }
  },
  "features": [],
  "signOnMode": "BROWSER_PLUGIN",
  "credentials": {
    "scheme": "SHARED_USERNAME_AND_PASSWORD",
    "userNameTemplate": {
      "template": "${source.login}",
      "type": "BUILT_IN"
    },
    "userName": "sharedusername",
    "password": {}
  },
  "settings": {
    "app": {
      "buttonField": "btn-login",
      "passwordField": "txtbox-password",
      "usernameField": "txtbox-username",
      "url": "https://example.com/login.html"
    }
  },
  "_links": {
    "logo": [
      {
        "href": "https:/example.okta.com/img/logos/logo_1.png",
        "name": "medium",
        "type": "image/png"
      }
    ],
    "users": {
      "href": "https://${yourOktaDomain}/api/v1/apps/0oabkvBLDEKCNXBGYUAS/users"
    },
    "groups": {
      "href": "https://${yourOktaDomain}/api/v1/apps/0oabkvBLDEKCNXBGYUAS/groups"
    },
    "self": {
      "href": "https://${yourOktaDomain}/api/v1/apps/0oabkvBLDEKCNXBGYUAS"
    },
    "deactivate": {
      "href": "https://${yourOktaDomain}/api/v1/apps/0oabkvBLDEKCNXBGYUAS/lifecycle/deactivate"
    }
  }
}
```

#### Update key credential for application

Updates the [application key credential](#application-key-credential-model) by `kid`

##### Request Parameters

| Parameter     | Description                                                             | Param Type | DataType                                      | Required | Default |
| ------------- | ----------------------------------------------------------------------- | ---------- | --------------------------------------------- | -------- | ------- |
| app           | app with new key credential kid                                         | Body       | [Application](#application-model)             | FALSE    |         |
| applicationId | `id` of an [app](#application-model)                                    | URL        | String                                        | TRUE     |         |

##### Response parameters

[Application](#application-model) with updated `kid`

##### Request example

```bash
curl -v -X PUT \
-H "Accept: application/json" \
-H "Content-Type: application/json" \
-H "Authorization: SSWS ${api_token}" \
-d '{
  "name": "zendesk",
  "label": "Zendesk",
  "signOnMode": "SAML_2_0",
  "credentials": {
    "userNameTemplate": {
      "template": "${source.login}",
      "type": "BUILT_IN"
    },
    "signing": {
      "kid": "SIMcCQNY3uwXoW3y0vf6VxiBb5n9pf8L2fK8d-FIbm4"
    }
  }
}' "https://${yourOktaDomain}/api/v1/apps/0oainmLkOL329Jcju0g3"
```

##### Response example

```json
{
  "id": "0oainmLkOL329Jcju0g3",
  "name": "zendesk",
  "label": "Zendesk",
  "status": "ACTIVE",
  "lastUpdated": "2015-12-16T00:00:44.000Z",
  "created": "2015-12-14T18:18:48.000Z",
  "accessibility": {
    "selfService": false,
    "errorRedirectUrl": null,
    "loginRedirectUrl": null
  },
  "licensing": {
    "seatCount": 0
  },
  "visibility": {
    "autoSubmitToolbar": true,
    "hide": {
      "iOS": false,
      "web": false
    },
    "appLinks": {
      "login": true
    }
  },
  "features": [],
  "signOnMode": "SAML_2_0",
  "credentials": {
    "userNameTemplate": {
      "template": "${source.login}",
      "type": "BUILT_IN"
    },
    "signing": {
      "kid": "SIMcCQNY3uwXoW3y0vf6VxiBb5n9pf8L2fK8d-FIbm4"
    }
  },
  "settings": {
    "app": {
      "companySubDomain": "aaa",
      "authToken": null
    },
    "notifications": {
      "vpn": {
        "network": {
          "connection": "DISABLED"
        },
        "message": null,
        "helpUrl": null
      }
    },
    "signOn": {
      "defaultRelayState": null
    }
  },
  "_links": {
    "logo": [
      {
        "name": "medium",
        "href": "http://testorgone.okta.com/img/logos/zendesk.png",
        "type": "image/png"
      }
    ],
    "appLinks": [
      {
        "name": "login",
        "href": "http://testorgone.okta.com/home/zendesk/0oainmLkOL329Jcju0g3/120",
        "type": "text/html"
      }
    ],
    "help": {
      "href": "http://testorgone-admin.okta.com/app/zendesk/0oainmLkOL329Jcju0g3/setup/help/SAML_2_0/external-doc",
      "type": "text/html"
    },
    "users": {
      "href": "http://testorgone.okta.com/api/v1/apps/0oainmLkOL329Jcju0g3/users"
    },
    "deactivate": {
      "href": "http://testorgone.okta.com:/api/v1/apps/0oainmLkOL329Jcju0g3/lifecycle/deactivate"
    },
    "groups": {
      "href": "http://testorgone.okta.com/api/v1/apps/0oainmLkOL329Jcju0g3/groups"
    },
    "metadata": {
      "href": "http://testorgone.okta.com/api/v1/apps/0oainmLkOL329Jcju0g3/sso/saml/metadata",
      "type": "application/xml"
    }
  }
}
```

#### Set self-service application assignment

Enables or disables a self-service application assignment by modifying the `accessibility.selfService` property

##### Request example

```bash
curl -v -X PUT \
-H "Accept: application/json" \
-H "Content-Type: application/json" \
-H "Authorization: SSWS ${api_token}" \
-d '{
  "name": "testorgone_examplecustomsaml20app_1",
  "label": "Example Custom SAML 2.0 App",
  "signOnMode": "SAML_2_0",
  "accessibility": {
    "selfService": true,
    "errorRedirectUrl": null,
    "loginRedirectUrl": null
  }
}' "https://${yourOktaDomain}/api/v1/apps/0oainmLkOL329Jcju0g3"
```

##### Response example

[Application](#application-model) with updated [Accessibility Object](#accessibility-object)

##### Response example (self-service application assignment not available)

If you encounter the following error when enabling self-service, you can read about [username overrides](https://help.okta.com/en/prod/Content/Topics/Directory/Directory_Profile_Editor.htm#Expressions) with profile mappings (Universal Directory) and how to [update user permissions](https://help.okta.com/en/prod/Content/Topics/Directory/Directory_Profile_Editor.htm#createcustomattrib) on properties in the user profile to secure your app before enabling self-service.

``` http
HTTP/1.1 403 Forbidden
Content-Type: application/json

{
  "errorCode": "E0000044",
  "errorSummary": "Self service application assignment is not supported.",
  "errorLink": "E0000044",
  "errorCauses": [
      {
          "errorSummary": "Self service is not available because the instance : Example Custom SAML 2.0 App has username set to use read-write property and that would create a security risk."
      }
  ]
}
```

#### Update the client authentication method

Updates the `token_endpoint_auth_method` property for an OAuth 2.0 client application

##### Request example

```bash
curl -v -X PUT \
-H "Accept: application/json" \
-H "Content-Type: application/json" \
-H "Authorization: SSWS ${api_token}" \
-d {
    "id": "0oap6nz61rKdsoyOY0h7",
    "name": "oidc_client",
    "label": "SampleClient",
    "status": "ACTIVE",
    "accessibility": {
        "selfService": false,
        "errorRedirectUrl": null,
        "loginRedirectUrl": null
    },
    "visibility": {
        "autoSubmitToolbar": false,
        "hide": {
            "iOS": true,
            "web": true
        },
        "appLinks": {
            "oidc_client_link": true
        }
    },
    "signOnMode": "OPENID_CONNECT",
    "credentials": {
        "userNameTemplate": {
            "template": "${source.login}",
            "type": "BUILT_IN"
        },
        "signing": {
            "kid": "5gbe0HpzAYj2rsWSLxx1fYHdh-SzWqyKqwmfJ6qDk5g"
        },
        "oauthClient": {
            "autoKeyRotation": true,
            "client_id": "0oap6nz61rKdsoyOY0h7",
            "token_endpoint_auth_method": "client_secret_jwt"
        }
    },
    "settings": {
        "app": {},
        "notifications": {
            "vpn": {
                "network": {
                    "connection": "DISABLED"
                },
                "message": null,
                "helpUrl": null
            }
        },
        "oauthClient": {
            "client_uri": "http://localhost:8080",
            "logo_uri": "http://developer.okta.com/assets/images/logo-new.png",
            "redirect_uris": [
                "https://example.com/oauth2/callback",
                "myapp://callback"
            ],
            "post_logout_redirect_uris": [
                "https://example.com/oauth2/postLogoutRedirectUri"
            ],
            "response_types": [
                "token",
                "id_token",
                "code"
            ],
            "grant_types": [
                "implicit",
                "authorization_code"
            ],
            "application_type": "native",
            "consent_method": "TRUSTED",
            "issuer_mode": "CUSTOM_URL"
        }
    },
    "_links": {
        "appLinks": [
            {
                "name": "oidc_client_link",
                "href": "https://${yourOktaDomain}/home/oidc_client/0oap6nz61rKdsoyOY0h7/aln5z7uhkbM6y7bMy0g7",
                "type": "text/html"
            }
        ],
        "groups": {
            "href": "https://${yourOktaDomain}/api/v1/apps/0oap6nz61rKdsoyOY0h7/groups"
        },
        "logo": [
            {
                "name": "medium",
                "href": "https://example.com/assets/img/logos/default.6770228fb0dab49a1695ef440a5279bb.png",
                "type": "image/png"
            }
        ],
        "users": {
            "href": "https://${yourOktaDomain}/api/v1/apps/0oap6nz61rKdsoyOY0h7/users"
        },
        "deactivate": {
            "href": "https://${yourOktaDomain}/api/v1/apps/0oap6nz61rKdsoyOY0h7/lifecycle/deactivate"
        }
    }
}`
```

##### Response example

```json
{
    "id": "0oap6nz61rKdsoyOY0h7",
    "name": "oidc_client",
    "label": "SampleClient",
    "status": "ACTIVE",
    "lastUpdated": "2020-01-09T18:01:12.000Z",
    "created": "2020-01-09T16:59:15.000Z",
    "accessibility": {
        "selfService": false,
        "errorRedirectUrl": null,
        "loginRedirectUrl": null
    },
    "visibility": {
        "autoSubmitToolbar": false,
        "hide": {
            "iOS": true,
            "web": true
        },
        "appLinks": {
            "oidc_client_link": true
        }
    },
    "features": [],
    "signOnMode": "OPENID_CONNECT",
    "credentials": {
        "userNameTemplate": {
            "template": "${source.login}",
            "type": "BUILT_IN"
        },
        "signing": {
            "kid": "5gbe0HpzAYj2rsWSLxx1fYHdh-SzWqyKqwmfJ6qDk5g"
        },
        "oauthClient": {
            "autoKeyRotation": true,
            "client_id": "0oap6nz61rKdsoyOY0h7",
            "client_secret": "D0HxBn1FtTXeYC4cSBwWL_sPMztMT2t6Ei9n1QjO",
            "token_endpoint_auth_method": "client_secret_jwt"
        }
    },
    "settings": {
        "app": {},
        "notifications": {
            "vpn": {
                "network": {
                    "connection": "DISABLED"
                },
                "message": null,
                "helpUrl": null
            }
        },
        "oauthClient": {
            "client_uri": "http://localhost:8080",
            "logo_uri": "http://developer.okta.com/assets/images/logo-new.png",
            "redirect_uris": [
                "https://example.com/oauth2/callback",
                "myapp://callback"
            ],
            "post_logout_redirect_uris": [
                "https://example.com/oauth2/postLogoutRedirectUri"
            ],
            "response_types": [
                "token",
                "id_token",
                "code"
            ],
            "grant_types": [
                "implicit",
                "authorization_code"
            ],
            "application_type": "native",
            "consent_method": "TRUSTED",
            "issuer_mode": "CUSTOM_URL"
        }
    },
    "_links": {
        "appLinks": [
            {
                "name": "oidc_client_link",
                "href": "https://${yourOktaDomain}/home/oidc_client/0oap6nz61rKdsoyOY0h7/aln5z7uhkbM6y7bMy0g7",
                "type": "text/html"
            }
        ],
        "groups": {
            "href": "https://${yourOktaDomain}/api/v1/apps/0oap6nz61rKdsoyOY0h7/groups"
        },
        "logo": [
            {
                "name": "medium",
                "href": "https://example.com/assets/img/logos/default.6770228fb0dab49a1695ef440a5279bb.png",
                "type": "image/png"
            }
        ],
        "users": {
            "href": "https://${yourOktaDomain}/api/v1/apps/0oap6nz61rKdsoyOY0h7/users"
        },
        "deactivate": {
            "href": "https://${yourOktaDomain}/api/v1/apps/0oap6nz61rKdsoyOY0h7/lifecycle/deactivate"
        }
    }
}
```

### Delete application

<ApiOperation method="delete" url="/api/v1/apps/${applicationId}" />

Removes an inactive application

> **Note:** Applications must be deactivated before they can be deleted.

##### Request parameters

| Parameter     | Description              | Param Type | DataType | Required | Default |
| ---------     | -------------------      | ---------- | -------- | -------- | ------- |
| applicationId | `id` of an app to delete | URL        | String   | TRUE     |         |

##### Response parameters

An empty JSON object `{}`

##### Request example

```bash
curl -v -X DELETE \
-H "Accept: application/json" \
-H "Content-Type: application/json" \
-H "Authorization: SSWS ${api_token}" \
"https://${yourOktaDomain}/api/v1/apps/0oabkvBLDEKCNXBGYUAS"
```

##### Response example

``` http
HTTP/1.1 204 No Content
```

If the application has an `ACTIVE` status, the response contains an error message.

``` http
HTTP/1.1 403 Forbidden
Content-Type: application/json

{
  "errorCode": "E0000056",
  "errorSummary": "Delete application forbidden.",
  "errorLink": "E0000056",
  "errorId": "oaeHifznCllQ26xcRsO5vAk7A",
  "errorCauses": [
    {
      "errorSummary": "The application must be deactivated before deletion."
    }
  ]
}
```

## Application lifecycle operations

### Activate application

<ApiOperation method="post" url="/api/v1/apps/${applicationId}/lifecycle/activate" />

Activates an inactive application

##### Request parameters

| Parameter     | Description                | Param Type | DataType | Required | Default |
| ---------     | ---------------------      | ---------- | -------- | -------- | ------- |
| applicationId | `id` of an app to activate | URL        | String   | TRUE     |         |

##### Response parameters

An empty JSON object `{}`

##### Request example

```bash
curl -v -X POST \
-H "Accept: application/json" \
-H "Content-Type: application/json" \
-H "Authorization: SSWS ${api_token}" \
"https://${yourOktaDomain}/api/v1/apps/0oabkvBLDEKCNXBGYUAS/lifecycle/activate"
```

##### Response example

```json
{}
```

### Deactivate application

<ApiOperation method="post" url="/api/v1/apps/${applicationId}/lifecycle/deactivate" />

Deactivates an active application

##### Request parameters


| Parameter     | Description                  | Param Type | DataType | Required | Default |
| ---------     | -------------------------    | ---------- | -------- | -------- | ------- |
| applicationId | `id` of an app to deactivate | URL        | String   | TRUE     |         |

##### Response parameters

An empty JSON object `{}`

##### Request example

```bash
curl -v -X POST \
-H "Accept: application/json" \
-H "Content-Type: application/json" \
-H "Authorization: SSWS ${api_token}" \
"https://${yourOktaDomain}/api/v1/apps/0oabkvBLDEKCNXBGYUAS/lifecycle/deactivate"
```

##### Response example

```json
{}
```

## Application user operations

### Assign user to application for SSO

<ApiOperation method="post" url="/api/v1/apps/${applicationId}/users" />

Assigns a user without a [profile](#application-user-profile-object) to an application for SSO

##### Request parameters

| Parameter     | Description                                                            | Param Type | DataType                                    | Required | Default |
| ---------     | ---------------------------------------------------------------------- | ---------- | ------------------------------------------- | -------- | ------- |
| applicationId | `id` of an [app](#application-model)                                   | URL        | String                                      | TRUE     |         |
| appuser       | User's [credentials](#application-user-credentials-object) for the app | Body       | [Application User](#application-user-model) | TRUE     |         |

> **Note:** Only the user's ID is required for the request body of applications with [SignOn Modes](#signon-modes) or [Authentication Schemes](#authentication-schemes) that don't require or support credentials.

> **Note:** If your SSO application requires a profile but doesn't have provisioning enabled, you should add a profile to the request and use the [Assign user to application for SSO and provisioning](#assign-user-to-application-for-sso-and-provisioning) operation.

##### Response parameters

[Application User](#application-user-model)

##### Request example

```bash
curl -v -X POST \
-H "Accept: application/json" \
-H "Content-Type: application/json" \
-H "Authorization: SSWS ${api_token}" \
-d '{
  "id": "00ud4tVDDXYVKPXKVLCO",
  "scope": "USER",
  "credentials": {
    "userName": "user@example.com",
    "password": {
      "value": "correcthorsebatterystaple"
    }
  }
}' "https://${yourOktaDomain}/api/v1/apps/0oad5lTSBOMUBOBVVQSC/users"
```

##### Response example

```json
{
  "id": "00u15s1KDETTQMQYABRL",
  "externalId": null,
  "created": "2014-08-11T02:24:31.000Z",
  "lastUpdated": "2014-08-11T05:38:01.000Z",
  "scope": "USER",
  "status": "ACTIVE",
  "statusChanged": "2014-08-11T02:24:32.000Z",
  "passwordChanged": null,
  "syncState": "DISABLED",
  "lastSync": null,
  "credentials": {
    "userName": "user@example.com"
  },
  "profile": {},
  "_links": {
    "app": {
      "href": "https://${yourOktaDomain}/api/v1/apps/0oaq2rRZUQAKJIZYFIGM"
    },
    "user": {
      "href": "https://${yourOktaDomain}/api/v1/users/00u15s1KDETTQMQYABRL"
    }
  }
}
```

### Assign user to application for SSO and provisioning

<ApiOperation method="post" url="/api/v1/apps/${applicationId}/users" />

Assigns a user to an application with [credentials](#application-user-credentials-object) and an app-specific [profile](#application-user-profile-object). Profile mappings defined for the application are first applied before applying any profile properties specified in the request.

##### Request parameters

| Parameter     | Description                                                                                                            | Param Type | DataType                                    | Required | Default |
| ---------     | ---------------------------------------------------------------------------------------------------------------------- | ---------- | ------------------------------------------- | -------- | ------- |
| applicationId | `id` of an [app](#application-model)                                                                                   | URL        | String                                      | TRUE     |         |
| appuser       | user's [credentials](#application-user-credentials-object) and [profile](#application-user-profile-object) for the app | Body       | [Application User](#application-user-model) | FALSE    |         |

> **Note:** The [Application User](#application-user-model) must specify the user's `id` and should omit [credentials](#application-user-credentials-object) for applications with [SignOn Modes](#signon-modes) or [Authentication Schemes](#authentication-schemes) that don't require or support credentials.

> **Important:** You can only specify profile properties that aren't defined by profile mappings when Universal Directory is enabled.

##### Response parameters

[Application User](#application-user-model) with user profile mappings applied

Your request is rejected with a `403 Forbidden` status for applications with the `PUSH_NEW_USERS` or `PUSH_PROFILE_UPDATES` features enabled if the request specifies a value for an attribute that is defined by an application user profile mapping (Universal Directory) and the value for the attribute doesn't match the output of the mapping.

> **Important:** It is recommended that you omit mapped properties during assignment to minimize assignment errors.

```json
{
  "errorCode": "E0000075",
  "errorSummary": "Cannot modify the firstName attribute because it has a field mapping and profile push is enabled.",
  "errorLink": "E0000075",
  "errorId": "oaez9oW_WXiR_K-WwaTKhlgBQ",
  "errorCauses": []
}
```

##### Request example

```bash
curl -v -X POST \
-H "Accept: application/json" \
-H "Content-Type: application/json" \
-H "Authorization: SSWS ${api_token}" \
-d '{
  "id": "00u15s1KDETTQMQYABRL",
  "scope": "USER",
  "credentials": {
    "userName": "saml.jackson@example.com"
  },
  "profile": {
      "salesforceGroups": [
        "Employee"
      ],
      "role": "Developer",
      "profile": "Standard User"
  }
}' "https://${yourOktaDomain}/api/v1/apps/0oad5lTSBOMUBOBVVQSC/users"
```

##### Response example

```json
{
  "id": "00u13okQOVWZJGDOAUVR",
  "externalId": "005o0000000ogQ9AAI",
  "created": "2014-07-03T20:37:14.000Z",
  "lastUpdated": "2014-07-10T13:25:04.000Z",
  "scope": "USER",
  "status": "PROVISIONED",
  "statusChanged": "2014-07-03T20:37:17.000Z",
  "passwordChanged": null,
  "syncState": "SYNCHRONIZED",
  "lastSync": "2014-07-10T13:25:04.000Z",
  "credentials": {
    "userName": "saml.jackson@example.com"
  },
  "profile": {
    "secondEmail": null,
    "lastName": "Jackson",
    "mobilePhone": null,
    "email": "saml.jackson@example.com",
    "salesforceGroups": [
      "Employee"
    ],
    "role": "Developer",
    "firstName": "Saml",
    "profile": "Standard User"
  },
  "_links": {
    "app": {
      "href": "https://${yourOktaDomain}/api/v1/apps/0oa164zIYRQREYAAGGQR"
    },
    "user": {
      "href": "https://${yourOktaDomain}/api/v1/users/00u13okQOVWZJGDOAUVR"
    }
  }
}
```

### Get assigned user for application

<ApiOperation method="get" url="/api/v1/apps/${applicationId}/users/${userId}" />

Fetches a specific user assignment for an application by `id`

##### Request parameters

| Parameter     | Description                                              | Param Type | DataType | Required | Default |
| ---------     | -----------------------------------------------          | ---------- | -------- | -------- | ------- |
| applicationId | `id` of an [app](#application-model)                     | URL        | String   | TRUE     |         |
| uid           | unique key of assigned [User](/docs/reference/api/users/) | URL        | String   | TRUE     |         |

##### Response parameters

[Application User](#application-user-model)

##### Request example

```bash
curl -v -X GET \
-H "Accept: application/json" \
-H "Content-Type: application/json" \
-H "Authorization: SSWS ${api_token}" \
"https://${yourOktaDomain}/api/v1/apps/0oad5lTSBOMUBOBVVQSC/users/00ud4tVDDXYVKPXKVLCO"
```

##### Response example

```json
{
  "id": "00u13okQOVWZJGDOAUVR",
  "externalId": "005o0000000ogQ9AAI",
  "created": "2014-07-03T20:37:14.000Z",
  "lastUpdated": "2014-07-10T13:25:04.000Z",
  "scope": "USER",
  "status": "PROVISIONED",
  "statusChanged": "2014-07-03T20:37:17.000Z",
  "passwordChanged": null,
  "syncState": "SYNCHRONIZED",
  "lastSync": "2014-07-10T13:25:04.000Z",
  "credentials": {
    "userName": "saml.jackson@example.com"
  },
  "profile": {
    "secondEmail": null,
    "lastName": "Jackson",
    "mobilePhone": null,
    "email": "saml.jackson@example.com",
    "salesforceGroups": [
      "Employee"
    ],
    "role": "Developer",
    "firstName": "Saml",
    "profile": "Standard User"
  },
  "_links": {
    "app": {
      "href": "https://${yourOktaDomain}/api/v1/apps/0oa164zIYRQREYAAGGQR"
    },
    "user": {
      "href": "https://${yourOktaDomain}/api/v1/users/00u13okQOVWZJGDOAUVR"
    }
  }
}
```

### List users assigned to application

<ApiOperation method="get" url="/api/v1/apps/${applicationId}/users" />

Enumerates all assigned [application users](#application-user-model) for an application

##### Request parameters

| Parameter     | Description                                                                | Param Type | DataType | Required | Default |
| ---------     | ----------------------------------------------------------------           | ---------- | -------- | -------- | ------- |
| after         | Specifies the pagination cursor for the next page of assignments           | Query      | String   | FALSE    |         |
| applicationId | `id` of an [app](#application-model)                                        | URL        | String   | TRUE     |         |
| limit         | Specifies the number of results per page (maximum 500)                      | Query      | Number   | FALSE    | 50      |
| q             | Returns a filtered list of app users. The value of `q` is matched against an application user profile's `userName`, `firstName`, `lastName`, and `email`. **Note:** This operation only supports `startsWith` that matches what the string starts with to the query. | Query      | String   | FALSE    |         |

The results are [paginated][pagination] according to the `limit` parameter.
If there are multiple pages of results, the Link header contains a `next` link that should be treated as an opaque value (follow it, don't parse it).

##### Response parameters

Array of [Application Users](#application-user-model)

##### Request example

```bash
curl -v -X GET \
-H "Accept: application/json" \
-H "Content-Type: application/json" \
-H "Authorization: SSWS ${api_token}" \
"https://${yourOktaDomain}/api/v1/apps/0oad5lTSBOMUBOBVVQSC/users"
```

##### Response example

```json
[
  {
    "id": "00ui2sVIFZNCNKFFNBPM",
    "externalId": "005o0000000umnEAAQ",
    "created": "2014-08-15T18:59:43.000Z",
    "lastUpdated": "2014-08-15T18:59:48.000Z",
    "scope": "USER",
    "status": "PROVISIONED",
    "statusChanged": "2014-08-15T18:59:48.000Z",
    "passwordChanged": null,
    "syncState": "SYNCHRONIZED",
    "lastSync": "2014-08-15T18:59:48.000Z",
    "credentials": {
      "userName": "user@example.com"
    },
    "profile": {
      "secondEmail": null,
      "lastName": "McJanky",
      "mobilePhone": "415-555-555",
      "email": "user@example.com",
      "salesforceGroups": [],
      "role": "CEO",
      "firstName": "Karl",
      "profile": "Standard Platform User"
    },
    "_links": {
      "app": {
        "href": "https://${yourOktaDomain}/api/v1/apps/0oajiqIRNXPPJBNZMGYL"
      },
      "user": {
        "href": "https://${yourOktaDomain}/api/v1/users/00ui2sVIFZNCNKFFNBPM"
      }
    }
  },
  {
    "id": "00ujsgVNDRESKKXERBUJ",
    "externalId": "005o0000000uqJaAAI",
    "created": "2014-08-16T02:35:14.000Z",
    "lastUpdated": "2014-08-16T02:56:49.000Z",
    "scope": "USER",
    "status": "PROVISIONED",
    "statusChanged": "2014-08-16T02:56:49.000Z",
    "passwordChanged": null,
    "syncState": "SYNCHRONIZED",
    "lastSync": "2014-08-16T02:56:49.000Z",
    "credentials": {
      "userName": "saml.jackson@example.com"
    },
    "profile": {
      "secondEmail": null,
      "lastName": "Jackson",
      "mobilePhone": null,
      "email": "saml.jackson@example.com",
      "salesforceGroups": [
        "Employee"
      ],
      "role": "Developer",
      "firstName": "Saml",
      "profile": "Standard User"
    },
    "_links": {
      "app": {
        "href": "https://${yourOktaDomain}/api/v1/apps/0oajiqIRNXPPJBNZMGYL"
      },
      "user": {
        "href": "https://${yourOktaDomain}/api/v1/users/00ujsgVNDRESKKXERBUJ"
      }
    }
  }
]
```

### Update application credentials for assigned user

<ApiOperation method="post" url="/api/v1/apps/${applicationId}/users/${userId}" />

Updates a user's [credentials](#application-user-credentials-object) for an assigned application

##### Request Parameters

| Parameter     | Description                                                        | Param Type | DataType                                    | Required | Default |
| ---------     | ------------------------------------------------------------------ | ---------- | ------------------------------------------- | -------- | ------- |
| applicationId | `id` of an [app](#application-model)                               | URL        | String                                      | TRUE     |         |
| appuser       | user's [credentials](#application-user-credentials-object) for app | Body       | [Application User](#application-user-model) | TRUE     |         |
| uid           | unique key of a valid [User](/docs/reference/api/users/)            | URL        | String                                      | TRUE     |         |

##### Response Parameters

[Application User](#application-user-model)

Your request is rejected with a `400 Bad Request` status if you attempt to assign a username or password to an application with an incompatible [Authentication scheme](#authentication-schemes).

```json
{
  "errorCode": "E0000041",
  "errorSummary": "Credentials should not be set on this resource based on the scheme.",
  "errorLink": "E0000041",
  "errorId": "oaeUM77NBynQQu4C_qT5ngjGQ",
  "errorCauses": [
    {
      "errorSummary": "User level credentials should not be provided for this scheme."
    }
  ]
}
```

##### Request example

```bash
curl -v -X POST \
-H "Accept: application/json" \
-H "Content-Type: application/json" \
-H "Authorization: SSWS ${api_token}" \
-d '{
  "credentials": {
    "userName": "user@example.com",
    "password": {
      "value": "updatedP@55word"
    }
  }
}' "https://${yourOktaDomain}/api/v1/apps/0oad5lTSBOMUBOBVVQSC/users/00ud4tVDDXYVKPXKVLCO"
```

##### Response example

```json
{
  "id": "00ud4tVDDXYVKPXKVLCO",
  "externalId": null,
  "created": "2014-07-03T17:24:36.000Z",
  "lastUpdated": "2014-07-03T17:26:05.000Z",
  "scope": "USER",
  "status": "ACTIVE",
  "statusChanged": "2014-07-03T17:24:36.000Z",
  "passwordChanged": "2014-07-03T17:26:05.000Z",
  "syncState": "DISABLED",
  "lastSync": null,
  "credentials": {
    "userName": "user@example.com",
    "password": {}
  },
  "profile": {},
  "_links": {
    "app": {
      "href": "https://${yourOktaDomain}/api/v1/apps/0oad5lTSBOMUBOBVVQSC"
    },
    "user": {
      "href": "https://${yourOktaDomain}/api/v1/users/00ud4tVDDXYVKPXKVLCO"
    }
  }
}
```

### Update application profile for assigned user

<ApiOperation method="post" url="/api/v1/apps/${applicationId}/users/${userId}" />

Updates a user's profile for an application

##### Request parameters

| Parameter     | Description                                             | Param Type | DataType                                    | Required | Default |
| ---------     | -----------------------------------------------         | ---------- | ------------------------------------------- | -------- | ------- |
| applicationId | `id` of an [app](#application-model)                    | URL        | String                                      | TRUE     |         |
| uid           | unique key of a valid [User](/docs/reference/api/users/) | URL        | String                                      | TRUE     |         |
| appuser       | credentials for app                                     | Body       | [Application User](#application-user-model) | FALSE    |         |

##### Response parameters

[Application User](#application-user-model) with user profile mappings applied

Your request is rejected with a `403 Forbidden` status for applications with the `PUSH_NEW_USERS` or `PUSH_PROFILE_UPDATES` features enabled if the request specifies a value for an attribute that is defined by an application user profile mapping (Universal Directory) and the value for the attribute doesn't match the output of the mapping.

> **Note:** The Okta API currently doesn't support entity tags for conditional updates. It's only safe to fetch the most recent profile with [Get assigned user for application](#get-assigned-user-for-application), apply your profile update, and then `POST` back the updated profile as long as you are the **only** user updating a user's application profile.

```json
{
  "errorCode": "E0000075",
  "errorSummary": "Cannot modify the firstName attribute because it has a field mapping and profile push is enabled.",
  "errorLink": "E0000075",
  "errorId": "oaez9oW_WXiR_K-WwaTKhlgBQ",
  "errorCauses": []
}
```

##### Request example

```bash
curl -v -X POST \
-H "Accept: application/json" \
-H "Content-Type: application/json" \
-H "Authorization: SSWS ${api_token}" \
-d '{
  "profile": {
    "salesforceGroups": [
      "Partner"
    ],
    "role": "Developer",
    "profile": "Gold Partner User"
  }
}' "https://${yourOktaDomain}/api/v1/apps/0oad5lTSBOMUBOBVVQSC/users/00ud4tVDDXYVKPXKVLCO"
```

##### Response example

```json
{
  "id": "00ujsgVNDRESKKXERBUJ",
  "externalId": "005o0000000uqJaAAI",
  "created": "2014-08-16T02:35:14.000Z",
  "lastUpdated": "2014-08-16T02:56:49.000Z",
  "scope": "USER",
  "status": "PROVISIONED",
  "statusChanged": "2014-08-16T02:56:49.000Z",
  "passwordChanged": null,
  "syncState": "SYNCHRONIZED",
  "lastSync": "2014-08-16T02:56:49.000Z",
  "credentials": {
    "userName": "saml.jackson@example.com"
  },
  "profile": {
    "secondEmail": null,
    "lastName": "Jackson",
    "mobilePhone": null,
    "email": "saml.jackson@example.com",
    "salesforceGroups": [
      "Partner"
    ],
    "role": "Developer",
    "firstName": "Saml",
    "profile": "Gold Partner User"
  },
  "_links": {
    "app": {
      "href": "https://example.com/api/v1/apps/0oad5lTSBOMUBOBVVQSC"
    },
    "user": {
      "href": "https://${yourOktaDomain}/api/v1/users/00ud4tVDDXYVKPXKVLCO"
    }
  }
}
```

### Remove user from application

<ApiOperation method="delete" url="/api/v1/apps/${applicationId}/users/${userId}" />

Removes an assignment for a user from an application

For directories like Active Directory and LDAP, they act as the owner of the user's credential with Okta delegating authentication (DelAuth) to that directory. If this request is made for a user when DelAuth is enabled, then the user will be in a state with no password. You can then [reset the user's password](/docs/reference/api/users/#reset-password).

> **Important:** This is a destructive operation. You can't recover the user's app profile. If the app is enabled for provisioning and configured to deactivate users, the user is also deactivated in the target application.

##### Request parameters

| Parameter     | Description                                                                           | Param Type | DataType | Required | Default |
| ------------- | ------------------------------------------------------------------------------------- | ---------- | -------- | -------- | ------- |
| applicationId | `id` of an [app](#application-model)                                                  | URL        | String   | TRUE     |         |
| sendEmail     | Sends a deactivation email to the administrator if `true`.  Default value is `false` | Query      | Boolean  | FALSE    | FALSE   |
| uid           | unique key of assigned [User](/docs/reference/api/users/)                              | URL        | String   | TRUE     |         |

##### Response parameters

An empty JSON object `{}`

##### Request example

```bash
curl -v -X DELETE \
-H "Accept: application/json" \
-H "Content-Type: application/json" \
-H "Authorization: SSWS ${api_token}" \
"https://${yourOktaDomain}/api/v1/apps/0oad5lTSBOMUBOBVVQSC/users/00ud4tVDDXYVKPXKVLCO?sendEmail=true"
```

##### Response example

```json
{}
```

## Application group operations

### Assign group to application

<ApiOperation method="put" url="/api/v1/apps/${applicationId}/groups/${groupId}" />

Assigns a group to an application

##### Request parameters

| Parameter     | Description                                     | Param Type | DataType                                      | Required | Default |
| ---------     | ----------------------------------------------- | ---------- | --------------------------------------------- | -------- | ------- |
| appgroup      | App group                                       | Body       | [Application Group](#application-group-model) | FALSE    |         |
| applicationId | `id` of an [app](#application-model)            | URL        | String                                        | TRUE     |         |
| groupId       | unique key of a valid [Group](/docs/reference/api/groups/)           | URL        | String                | TRUE     |         |

##### Response parameters

All responses return the assigned [Application Group](#application-group-model).

##### Request example

```bash
curl -v -X PUT \
-H "Accept: application/json" \
-H "Content-Type: application/json" \
-H "Authorization: SSWS ${api_token}" \
-d '{
}' "https://${yourOktaDomain}/api/v1/apps/0oad5lTSBOMUBOBVVQSC/groups/00gbkkGFFWZDLCNTAGQR"
```

##### Response example

```json
{
  "id": "00gbkkGFFWZDLCNTAGQR",
  "lastUpdated": "2013-10-02T07:38:20.000Z",
  "priority": 0
}
```

### Get assigned group for application

<ApiOperation method="get" url="/api/v1/apps/${applicationId}/groups/${groupId}" />

Fetches an application group assignment

##### Request parameters

| Parameter     | Description                                     | Param Type | DataType | Required | Default |
| ---------     | ----------------------------------------------- | ---------- | -------- | -------- | ------- |
| applicationId | `id` of an [app](#application-model)            | URL        | String   | TRUE     |         |
| groupId       | unique key of an assigned [Group](/docs/reference/api/groups/)       | URL        | String   | TRUE     |         |

##### Response parameters

Fetched [Application Group](#application-group-model)

##### Request example

```bash
curl -v -X GET \
-H "Accept: application/json" \
-H "Content-Type: application/json" \
-H "Authorization: SSWS ${api_token}" \
"https://${yourOktaDomain}/api/v1/apps/0oad5lTSBOMUBOBVVQSC/groups/00gbkkGFFWZDLCNTAGQR"
```

##### Response example

```json
{
  "id": "00gbkkGFFWZDLCNTAGQR",
  "lastUpdated": "2013-10-02T07:38:20.000Z",
  "priority": 0
}
```

### List groups assigned to application

<ApiOperation method="get" url="/api/v1/apps/${applicationId}/groups" />

Enumerates group assignments for an application

##### Request parameters


| Parameter     | Description                                                      | Param Type | DataType | Required | Default |
| ---------     | ---------------------------------------------------------------- | ---------- | -------- | -------- | ------- |
| after         | Specifies the pagination cursor for the next page of assignments | Query      | String   | FALSE    |         |
| applicationId | `id` of an [app](#application-model)                             | URL        | String   | TRUE     |         |
| limit         | Specifies the number of results per page (maximum 200)           | Query      | Number   | FALSE    | 20      |

The results are [paginated][pagination] according to the `limit` parameter.
If there are multiple pages of results, the Link header contains a `next` link that should be treated as an opaque value (follow it, don't parse it).

##### Response parameters

Array of [Application Groups](#application-group-model)

##### Request example

```bash
curl -v -X GET \
-H "Accept: application/json" \
-H "Content-Type: application/json" \
-H "Authorization: SSWS ${api_token}" \
"https://${yourOktaDomain}/api/v1/apps/0oad5lTSBOMUBOBVVQSC/groups"
```

##### Response example

```json
[
  {
    "id": "00gbkkGFFWZDLCNTAGQR",
    "lastUpdated": "2013-10-02T07:38:20.000Z",
    "priority": 0
  },
  {
    "id": "00gg0xVALADWBPXOFZAS",
    "lastUpdated": "2013-10-02T14:40:29.000Z",
    "priority": 1
  }
]
```

### Remove group from application

<ApiOperation method="delete" url="/api/v1/apps/${applicationId}/groups/${groupId}" />

Removes a group assignment from an application

##### Request parameters

| Parameter     | Description                                     | Param Type | DataType | Required | Default |
| ---------     | ----------------------------------------------- | ---------- | -------- | -------- | ------- |
| applicationId | `id` of an [app](#application-model)            | URL        | String   | TRUE     |         |
| groupId       | unique key of an assigned [Group](/docs/reference/api/groups/)       | URL        | String   | TRUE     |         |

##### Response parameters

An empty JSON object `{}`

##### Request example

```bash
curl -v -X DELETE \
-H "Accept: application/json" \
-H "Content-Type: application/json" \
-H "Authorization: SSWS ${api_token}" \
"https://${yourOktaDomain}/api/v1/apps/0oad5lTSBOMUBOBVVQSC/groups/00gbkkGFFWZDLCNTAGQR"
```

##### Response example

```json
{}
```

## Application key store operations

### Generate new application key credential

<ApiOperation method="post" url="/api/v1/apps/${applicationId}/credentials/keys/generate" />

Generates a new X.509 certificate for an application key credential

> **Note:** To update application with the newly generated key credential, see [Update key credential](#update-key-credential-for-application).

##### Request parameters

| Parameter     | Description                                                                     | Param Type | DataType                                      | Required | Default |
| ------------- | ------------------------------------------------------------------------------- | ---------- | --------------------------------------------- | -------- | ------- |
| applicationId | unique key of [application](#application-model)                                 | URL        | String                                        | TRUE     |         |
| validityYears | expiry of the [application key credential](#application-key-credential-model)   | Query      | Number                                        | TRUE     |         |

##### Response parameters

Returns the generated [application key credential](#application-key-credential-model)

##### Request example

```bash
curl -v -X POST \
-H "Accept: application/json" \
-H "Content-Type: application/json" \
-H "Authorization: SSWS ${api_token}" \
-d '{
}' "https://${yourOktaDomain}/api/v1/apps/0oad5lTSBOMUBOBVVQSC/credentials/keys/generate?validityYears=2"
```

##### Response example

```http
HTTP/1.1 201 Created
Content-Type: application/json
Location: https://${yourOktaDomain}/api/v1/apps/0oad5lTSBOMUBOBVVQSC/credentials/keys/SIMcCQNY3uwXoW3y0vf6VxiBb5n9pf8L2fK8d-FIbm4

{
  "created": "2015-12-10T18:56:23.000Z",
  "expiresAt": "2017-12-10T18:56:22.000Z",
  "x5c": [
    "MIIDqDCCApCgAwIBAgIGAVGNQFX5MA0GCSqGSIb3DQEBBQUAMIGUMQswCQYDVQQGEwJVUzETMBEGA1UECAwKQ2FsaWZvcm5pYTEWMBQGA1UEBwwNU2FuIEZyYW5jaXNjbzENMAsGA1UECgwET2t0YTEUMBIGA1UECwwLU1NPUHJvdmlkZXIxFTATBgNVBAMMDGJhbGFjb21wdGVzdDEcMBoGCSqGSIb3DQEJARYNaW5mb0Bva3RhLmNvbTAeFw0xNTEyMTAxODU1MjJaFw0xNzEyMTAxODU2MjJaMIGUMQswCQYDVQQGEwJVUzETMBEGA1UECAwKQ2FsaWZvcm5pYTEWMBQGA1UEBwwNU2FuIEZyYW5jaXNjbzENMAsGA1UECgwET2t0YTEUMBIGA1UECwwLU1NPUHJvdmlkZXIxFTATBgNVBAMMDGJhbGFjb21wdGVzdDEcMBoGCSqGSIb3DQEJARYNaW5mb0Bva3RhLmNvbTCCASIwDQYJKoZIhvcNAQEBBQADggEPADCCAQoCggEBAJJjrcnI6cXBiXNq9YDgfYrQe2O5qEHG4MXP8Ue0sMeefFkFEHYHnHUeZCq6WTAGqR+1LFgOl+Eq9We5V+qNlGIfkFkQ3iHGBrIALKqLCd0Et76HicDiegz7j9DtN+lo0hG/gfcw5783L5g5xeQ7zVmCQMkFwoUA0uA3bsfUSrmfORHJL+EMNQT8XIXD8NkG4g6u7ylHVRTLgXbe+W/p04m3EP6l41xl+MhIpBaPxDsyUvcKCNwkZN3aZIin1O9Y4YJuDHxrM64/VtLLp0sC05iawAmfsLunF7rdJAkWUpPn+xkviyNQ3UpvwAYuDr+jKLUdh2reRnm1PezxMIXzBVMCAwEAATANBgkqhkiG9w0BAQUFAAOCAQEARnFIjyitrCGbleFr3KeAwdOyeHiRmgeKupX5ZopgXtcseJoToUIinX5DVw2fVZPahqs0Q7/a0wcVnTRpw6946qZCwKd/PvZ1feVuVEA5Ui3+XvHuSH5xLp7NvYG1snNEvlbN3+NDUMlWj2NEbihowUBt9+UxTpQO3+N08q3aZk3hOZ+tHt+1Te7KEEL/4CM28GZ9MY7fSrS7MAgp1+ZXtn+kRlMrXnQ49qBda37brwDRqmSY9PwNMbev3r+9ZHwxr9W5wXW4Ev4C4xngA7RkVoyDbItSUho0I0M0u/LHuppclnXrw97xyO5Z883eIBvPVjfRcxsJxXJ8jx70ATDskw=="
  ],
  "e": "AQAB",
  "n": "mkC6yAJVvFwUlmM9gKjb2d-YK5qHFt-mXSsbjWKKs4EfNm-BoQeeovBZtSACyaqLc8IYFTPEURFcbDQ9DkAL04uUIRD2gaHYY7uK0jsluEaXGq2RAIsmzAwNTzkiDw4q9pDL_q7n0f_SDt1TsMaMQayB6bU5jWsmqcWJ8MCRJ1aJMjZ16un5UVx51IIeCbe4QRDxEXGAvYNczsBoZxspDt28esSpq5W0dBFxcyGVudyl54Er3FzAguhgfMVjH-bUec9j2Tl40qDTktrYgYfxz9pfjm01Hl4WYP1YQxeETpSL7cQ5Ihz4jGDtHUEOcZ4GfJrPzrGpUrak8Qp5xcwCqQ",
  "kid": "SIMcCQNY3uwXoW3y0vf6VxiBb5n9pf8L2fK8d-FIbm4",
  "kty": "RSA",
  "use": "sig",
  "x5t#S256": "5GOpy9CQVtfvBmu2T8BHvpKE4OGtC3BuS046t7p9pps"
}
```

If `validityYears` is out of range (2 - 10 years), you receive an error response.

```http
HTTP/1.1 400 Bad Request
Content-Type: application/json

{
  "errorCode": "E0000001",
  "errorSummary": "Api validation failed: generateKey",
  "errorLink": "E0000001",
  "errorId": "oaeMHrsk2WLTACvPU5T7yQ4yw",
  "errorCauses": [
    {
      "errorSummary": "Validity years out of range. It should be 2 - 10 years"
    }
  ]
}
```

### Clone application key credential

<ApiOperation method="post" url="/api/v1/apps/${sourceApplicationId}/credentials/keys/${kid}/clone?targetAid=${targetApplicationId}" />

Clones an X.509 certificate for an application key credential from a source application to a target application

> **Important:** Sharing certificates isn't a recommended security practice.

For step-by-step instructions to clone a credential, see [Share application key credentials between apps](/docs/guides/sharing-cert/).

##### Request parameters

| Parameter           | Description                                                                     | Param Type | DataType                                      | Required | Default |
| -------------       | ------------------------------------------------------------------------------- | ---------- | --------------------------------------------- | -------- | ------- |
| kid                 | Unique key of [Application Key Credential](#application-key-credential-model)   | URL        | String                                        | TRUE     |         |
| sourceApplicationId | Unique key of the source [application](#application-properties)                 | URL        | String                                        | TRUE     |         |
| targetAid           | Unique key of the target [application](#application-properties)                 | Query      | String                                        | TRUE     |         |

##### Response parameters

Returns the cloned [application key credential](#application-key-credential-model)

##### Request example

```bash
curl -v -X POST \
-H "Accept: application/json" \
-H "Content-Type: application/json" \
-H "Authorization: SSWS ${api_token}" \
-d '{
}' "https://${yourOktaDomain}/api/v1/apps/0oad5lTSBOMUBOBVVQSC/credentials/keys/SIMcCQNY3uwXoW3y0vf6VxiBb5n9pf8L2fK8d-FIbm4/clone?targetAid=0oal21k0DVN7DhS3R0g3"
```

##### Response example

```http
HTTP/1.1 201 Created
Content-Type: application/json
Location: https://${yourOktaDomain}/api/v1/apps/0oal21k0DVN7DhS3R0g3/credentials/keys/SIMcCQNY3uwXoW3y0vf6VxiBb5n9pf8L2fK8d-FIbm4

{
  "created": "2015-12-10T18:56:23.000Z",
  "expiresAt": "2017-12-10T18:56:22.000Z",
  "x5c": [
    "MIIDqDCCApCgAwIBAgIGAVGNQFX5MA0GCSqGSIb3DQEBBQUAMIGUMQswCQYDVQQGEwJVUzETMBEGA1UECAwKQ2FsaWZvcm5pYTEWMBQGA1UEBwwNU2FuIEZyYW5jaXNjbzENMAsGA1UECgwET2t0YTEUMBIGA1UECwwLU1NPUHJvdmlkZXIxFTATBgNVBAMMDGJhbGFjb21wdGVzdDEcMBoGCSqGSIb3DQEJARYNaW5mb0Bva3RhLmNvbTAeFw0xNTEyMTAxODU1MjJaFw0xNzEyMTAxODU2MjJaMIGUMQswCQYDVQQGEwJVUzETMBEGA1UECAwKQ2FsaWZvcm5pYTEWMBQGA1UEBwwNU2FuIEZyYW5jaXNjbzENMAsGA1UECgwET2t0YTEUMBIGA1UECwwLU1NPUHJvdmlkZXIxFTATBgNVBAMMDGJhbGFjb21wdGVzdDEcMBoGCSqGSIb3DQEJARYNaW5mb0Bva3RhLmNvbTCCASIwDQYJKoZIhvcNAQEBBQADggEPADCCAQoCggEBAJJjrcnI6cXBiXNq9YDgfYrQe2O5qEHG4MXP8Ue0sMeefFkFEHYHnHUeZCq6WTAGqR+1LFgOl+Eq9We5V+qNlGIfkFkQ3iHGBrIALKqLCd0Et76HicDiegz7j9DtN+lo0hG/gfcw5783L5g5xeQ7zVmCQMkFwoUA0uA3bsfUSrmfORHJL+EMNQT8XIXD8NkG4g6u7ylHVRTLgXbe+W/p04m3EP6l41xl+MhIpBaPxDsyUvcKCNwkZN3aZIin1O9Y4YJuDHxrM64/VtLLp0sC05iawAmfsLunF7rdJAkWUpPn+xkviyNQ3UpvwAYuDr+jKLUdh2reRnm1PezxMIXzBVMCAwEAATANBgkqhkiG9w0BAQUFAAOCAQEARnFIjyitrCGbleFr3KeAwdOyeHiRmgeKupX5ZopgXtcseJoToUIinX5DVw2fVZPahqs0Q7/a0wcVnTRpw6946qZCwKd/PvZ1feVuVEA5Ui3+XvHuSH5xLp7NvYG1snNEvlbN3+NDUMlWj2NEbihowUBt9+UxTpQO3+N08q3aZk3hOZ+tHt+1Te7KEEL/4CM28GZ9MY7fSrS7MAgp1+ZXtn+kRlMrXnQ49qBda37brwDRqmSY9PwNMbev3r+9ZHwxr9W5wXW4Ev4C4xngA7RkVoyDbItSUho0I0M0u/LHuppclnXrw97xyO5Z883eIBvPVjfRcxsJxXJ8jx70ATDskw=="
  ],
  "e": "AQAB",
  "n": "mkC6yAJVvFwUlmM9gKjb2d-YK5qHFt-mXSsbjWKKs4EfNm-BoQeeovBZtSACyaqLc8IYFTPEURFcbDQ9DkAL04uUIRD2gaHYY7uK0jsluEaXGq2RAIsmzAwNTzkiDw4q9pDL_q7n0f_SDt1TsMaMQayB6bU5jWsmqcWJ8MCRJ1aJMjZ16un5UVx51IIeCbe4QRDxEXGAvYNczsBoZxspDt28esSpq5W0dBFxcyGVudyl54Er3FzAguhgfMVjH-bUec9j2Tl40qDTktrYgYfxz9pfjm01Hl4WYP1YQxeETpSL7cQ5Ihz4jGDtHUEOcZ4GfJrPzrGpUrak8Qp5xcwCqQ",
  "kid": "SIMcCQNY3uwXoW3y0vf6VxiBb5n9pf8L2fK8d-FIbm4",
  "kty": "RSA",
  "use": "sig",
  "x5t#S256": "5GOpy9CQVtfvBmu2T8BHvpKE4OGtC3BuS046t7p9pps"
}
```

If the key is already present in the list of key credentials for the target application, you receive a 400 error response.

```http
HTTP/1.1 400 Bad Request
Content-Type: application/json

{
  "errorCode": "E0000001",
  "errorSummary": "Api validation failed: cloneKey",
  "errorLink": "E0000001",
  "errorId": "oaeQACJOHl1TKSGj8jA3hEpAg",
  "errorCauses": [
    {
      "errorSummary": "Key already exists in the list of key credentials for the target app."
    }
  ]
}
```

### List key credentials for application

<ApiOperation method="get" url="/api/v1/apps/${applicationId}/credentials/keys" />

Enumerates key credentials for an application

##### Request parameters

| Parameter     | Description                                     | Param Type | DataType                                      | Required | Default |
| ------------- | ----------------------------------------------- | ---------- | --------------------------------------------- | -------- | ------- |
| applicationId | unique key of [application](#application-model) | URL        | String                                        | TRUE     |         |

##### Response parameters

Array of [application key credential](#application-key-credential-model)

##### Request example

```bash
curl -v -X GET \
-H "Accept: application/json" \
-H "Content-Type: application/json" \
-H "Authorization: SSWS ${api_token}" \
"https://${yourOktaDomain}/api/v1/apps/0oad5lTSBOMUBOBVVQSC/credentials/keys"
```

##### Response example

```json
[
  {
    "created": "2015-12-10T18:56:23.000Z",
    "expiresAt": "2017-12-10T18:56:22.000Z",
    "x5c": [
      "MIIDqDCCApCgAwIBAgIGAVGNQFX5MA0GCSqGSIb3DQEBBQUAMIGUMQswCQYDVQQGEwJVUzETMBEGA1UECAwKQ2FsaWZvcm5pYTEWMBQGA1UEBwwNU2FuIEZyYW5jaXNjbzENMAsGA1UECgwET2t0YTEUMBIGA1UECwwLU1NPUHJvdmlkZXIxFTATBgNVBAMMDGJhbGFjb21wdGVzdDEcMBoGCSqGSIb3DQEJARYNaW5mb0Bva3RhLmNvbTAeFw0xNTEyMTAxODU1MjJaFw0xNzEyMTAxODU2MjJaMIGUMQswCQYDVQQGEwJVUzETMBEGA1UECAwKQ2FsaWZvcm5pYTEWMBQGA1UEBwwNU2FuIEZyYW5jaXNjbzENMAsGA1UECgwET2t0YTEUMBIGA1UECwwLU1NPUHJvdmlkZXIxFTATBgNVBAMMDGJhbGFjb21wdGVzdDEcMBoGCSqGSIb3DQEJARYNaW5mb0Bva3RhLmNvbTCCASIwDQYJKoZIhvcNAQEBBQADggEPADCCAQoCggEBAJJjrcnI6cXBiXNq9YDgfYrQe2O5qEHG4MXP8Ue0sMeefFkFEHYHnHUeZCq6WTAGqR+1LFgOl+Eq9We5V+qNlGIfkFkQ3iHGBrIALKqLCd0Et76HicDiegz7j9DtN+lo0hG/gfcw5783L5g5xeQ7zVmCQMkFwoUA0uA3bsfUSrmfORHJL+EMNQT8XIXD8NkG4g6u7ylHVRTLgXbe+W/p04m3EP6l41xl+MhIpBaPxDsyUvcKCNwkZN3aZIin1O9Y4YJuDHxrM64/VtLLp0sC05iawAmfsLunF7rdJAkWUpPn+xkviyNQ3UpvwAYuDr+jKLUdh2reRnm1PezxMIXzBVMCAwEAATANBgkqhkiG9w0BAQUFAAOCAQEARnFIjyitrCGbleFr3KeAwdOyeHiRmgeKupX5ZopgXtcseJoToUIinX5DVw2fVZPahqs0Q7/a0wcVnTRpw6946qZCwKd/PvZ1feVuVEA5Ui3+XvHuSH5xLp7NvYG1snNEvlbN3+NDUMlWj2NEbihowUBt9+UxTpQO3+N08q3aZk3hOZ+tHt+1Te7KEEL/4CM28GZ9MY7fSrS7MAgp1+ZXtn+kRlMrXnQ49qBda37brwDRqmSY9PwNMbev3r+9ZHwxr9W5wXW4Ev4C4xngA7RkVoyDbItSUho0I0M0u/LHuppclnXrw97xyO5Z883eIBvPVjfRcxsJxXJ8jx70ATDskw=="
    ],
    "e": "AQAB",
    "n": "mkC6yAJVvFwUlmM9gKjb2d-YK5qHFt-mXSsbjWKKs4EfNm-BoQeeovBZtSACyaqLc8IYFTPEURFcbDQ9DkAL04uUIRD2gaHYY7uK0jsluEaXGq2RAIsmzAwNTzkiDw4q9pDL_q7n0f_SDt1TsMaMQayB6bU5jWsmqcWJ8MCRJ1aJMjZ16un5UVx51IIeCbe4QRDxEXGAvYNczsBoZxspDt28esSpq5W0dBFxcyGVudyl54Er3FzAguhgfMVjH-bUec9j2Tl40qDTktrYgYfxz9pfjm01Hl4WYP1YQxeETpSL7cQ5Ihz4jGDtHUEOcZ4GfJrPzrGpUrak8Qp5xcwCqQ",
    "kid": "SIMcCQNY3uwXoW3y0vf6VxiBb5n9pf8L2fK8d-FIbm4",
    "kty": "RSA",
    "use": "sig",
    "x5t#S256": "5GOpy9CQVtfvBmu2T8BHvpKE4OGtC3BuS046t7p9pps"
  },
  {
    "created": "2015-12-10T18:55:35.000Z",
    "expiresAt": "2045-01-23T02:15:23.000Z",
    "x5c": [
      "MIIDqDCCApCgAwIBAgIGAUsUkouzMA0GCSqGSIb3DQEBBQUAMIGUMQswCQYDVQQGEwJVUzETMBEGA1UECAwKQ2FsaWZvcm5pYTEWMBQGA1UEBwwNU2FuIEZyYW5jaXNjbzENMAsGA1UECgwET2t0YTEUMBIGA1UECwwLU1NPUHJvdmlkZXIxFTATBgNVBAMMDGJhbGFjb21wdGVzdDEcMBoGCSqGSIb3DQEJARYNaW5mb0Bva3RhLmNvbTAeFw0xNTAxMjMwMjE0MjNaFw00NTAxMjMwMjE1MjNaMIGUMQswCQYDVQQGEwJVUzETMBEGA1UECAwKQ2FsaWZvcm5pYTEWMBQGA1UEBwwNU2FuIEZyYW5jaXNjbzENMAsGA1UECgwET2t0YTEUMBIGA1UECwwLU1NPUHJvdmlkZXIxFTATBgNVBAMMDGJhbGFjb21wdGVzdDEcMBoGCSqGSIb3DQEJARYNaW5mb0Bva3RhLmNvbTCCASIwDQYJKoZIhvcNAQEBBQADggEPADCCAQoCggEBAKhmkmKsu3FYeBiJg44aN6Ah3g9gof1cytXJVMnblDUWpLfe/FMUQCssh8Y8NCYRri5jni4efBgk6B3SkC7ymqsOXILIEHSwUYWnAaqDOTxO101mHzryowu1+0PldRNoyTthahpprvAPYlTin9zrDTqFT+WY/zwoaN8H+CfixlW1nM85qF18zYYekkW50MSoHPcfJKe2ywIhPXTYTSBEPcHh8dQEjBrZn7A4qOoDnfOXll8OL7j2O6EVyTtHA0tLJHVLpwI4gSPsXFwEnHltjN57odwYe9yds0BbM/YG9i+am1+3cmZ6Uyd16mLGclrr05o9BHcEZ4ZctV2hr6whbRsCAwEAATANBgkqhkiG9w0BAQUFAAOCAQEAnNlF27gRmhGTQ+GRAvbvYToFRgsIbBAPvRqB2LmEIiQ6UJd602w6uP1sv/zEzBYg4SnMLuVyWgOJ6d71dCvXdIO9mgAq6BaEPjlo0WhGyt+zGrpkMnIX5EwRa64kHydcPRHNA607wVYA96sJdyNJEMzBvjY9fJnfevzzDCN3NWpMS2T6rk6HP5IziI1VuFWY2OUC1kbCqLj1dUgp8koe3ftLL55ZpkAocnVMnrzBveNjgAOAiKTMcyS0bhESph9aVWvuHVZSfTnUjnTPb/4jA2YlB3ED+qaU3aqHwft1KXwZskNXBKXy7lyC+CMoeB3/ncFhSg/UllBooPPS3wYlNA=="
    ],
    "e": "AQAB",
    "n": "htbi5H5MN_oYaKcZ8vlWRZn2oTrPY0v8_2Br_VZPJgJ57dCgguq5dDk1Me_ax-B3kjBPdXcW8wEoUFaU30spyVeQjZrdqsSvF0nMW4OzrMOIqrGLwCrAoDBS8tutfk5Y7qc-5xABzxgu4BjgSK5nWXbCt_UR0DzVTknotmMGeT8tAej8F6GAphLa0YhIxWT7Jy-y_pdANsiUPRiZBoLueGI0rrCqgYHIQVjNoj4-si105KCXbQuyYM9_Cd-dyyu5KJ4Ic0cOW61gpx4pnecMgSy8OX57FEd06W2hExBd49ah6jra2KFMeOGe3rkIXirdkofl1mBgeQ77ruKO1wW9Qw",
    "kid": "mXtzOtml09Dg1ZCeKxTRBo3KrQuBWFkJ5oxhVagjTzo",
    "kty": "RSA",
    "use": "sig",
    "x5t#S256": "7CCyXWwKzH4P6PoBP91B1S_iIZVzuGffVnUXu-BTYQQ"
  }
]
```

### Get key credential for application

<ApiOperation method="get" url="/api/v1/apps/${applicationId}/credentials/keys/${kid}" />

Gets a specific [Application Key Credential](#application-key-credential-model) by `kid`

##### Request parameters

| Parameter     | Description                                                                     | Param Type | DataType                                      | Required | Default |
| ------------- | ------------------------------------------------------------------------------- | ---------- | --------------------------------------------- | -------- | ------- |
| applicationId | unique key of [application](#application-model)                                 | URL        | String                                        | TRUE     |         |
| kid           | unique key of [application key credential](#application-key-credential-model)   | URL        | String                                        | TRUE     |         |

##### Response parameters

[Application key credential](#application-key-credential-model).

##### Request example

```bash
curl -v -X GET \
-H "Accept: application/json" \
-H "Content-Type: application/json" \
-H "Authorization: SSWS ${api_token}" \
"https://${yourOktaDomain}/api/v1/apps/0oad5lTSBOMUBOBVVQSC/credentials/keys/mXtzOtml09Dg1ZCeKxTRBo3KrQuBWFkJ5oxhVagjTzo"
```

##### Response example

```json
{
  "created": "2015-12-10T18:56:23.000Z",
  "expiresAt": "2017-12-10T18:56:22.000Z",
  "x5c": [
    "MIIDqDCCApCgAwIBAgIGAVGNQFX5MA0GCSqGSIb3DQEBBQUAMIGUMQswCQYDVQQGEwJVUzETMBEGA1UECAwKQ2FsaWZvcm5pYTEWMBQGA1UEBwwNU2FuIEZyYW5jaXNjbzENMAsGA1UECgwET2t0YTEUMBIGA1UECwwLU1NPUHJvdmlkZXIxFTATBgNVBAMMDGJhbGFjb21wdGVzdDEcMBoGCSqGSIb3DQEJARYNaW5mb0Bva3RhLmNvbTAeFw0xNTEyMTAxODU1MjJaFw0xNzEyMTAxODU2MjJaMIGUMQswCQYDVQQGEwJVUzETMBEGA1UECAwKQ2FsaWZvcm5pYTEWMBQGA1UEBwwNU2FuIEZyYW5jaXNjbzENMAsGA1UECgwET2t0YTEUMBIGA1UECwwLU1NPUHJvdmlkZXIxFTATBgNVBAMMDGJhbGFjb21wdGVzdDEcMBoGCSqGSIb3DQEJARYNaW5mb0Bva3RhLmNvbTCCASIwDQYJKoZIhvcNAQEBBQADggEPADCCAQoCggEBAJJjrcnI6cXBiXNq9YDgfYrQe2O5qEHG4MXP8Ue0sMeefFkFEHYHnHUeZCq6WTAGqR+1LFgOl+Eq9We5V+qNlGIfkFkQ3iHGBrIALKqLCd0Et76HicDiegz7j9DtN+lo0hG/gfcw5783L5g5xeQ7zVmCQMkFwoUA0uA3bsfUSrmfORHJL+EMNQT8XIXD8NkG4g6u7ylHVRTLgXbe+W/p04m3EP6l41xl+MhIpBaPxDsyUvcKCNwkZN3aZIin1O9Y4YJuDHxrM64/VtLLp0sC05iawAmfsLunF7rdJAkWUpPn+xkviyNQ3UpvwAYuDr+jKLUdh2reRnm1PezxMIXzBVMCAwEAATANBgkqhkiG9w0BAQUFAAOCAQEARnFIjyitrCGbleFr3KeAwdOyeHiRmgeKupX5ZopgXtcseJoToUIinX5DVw2fVZPahqs0Q7/a0wcVnTRpw6946qZCwKd/PvZ1feVuVEA5Ui3+XvHuSH5xLp7NvYG1snNEvlbN3+NDUMlWj2NEbihowUBt9+UxTpQO3+N08q3aZk3hOZ+tHt+1Te7KEEL/4CM28GZ9MY7fSrS7MAgp1+ZXtn+kRlMrXnQ49qBda37brwDRqmSY9PwNMbev3r+9ZHwxr9W5wXW4Ev4C4xngA7RkVoyDbItSUho0I0M0u/LHuppclnXrw97xyO5Z883eIBvPVjfRcxsJxXJ8jx70ATDskw=="
  ],
  "e": "AQAB",
  "n": "htbi5H5MN_oYaKcZ8vlWRZn2oTrPY0v8_2Br_VZPJgJ57dCgguq5dDk1Me_ax-B3kjBPdXcW8wEoUFaU30spyVeQjZrdqsSvF0nMW4OzrMOIqrGLwCrAoDBS8tutfk5Y7qc-5xABzxgu4BjgSK5nWXbCt_UR0DzVTknotmMGeT8tAej8F6GAphLa0YhIxWT7Jy-y_pdANsiUPRiZBoLueGI0rrCqgYHIQVjNoj4-si105KCXbQuyYM9_Cd-dyyu5KJ4Ic0cOW61gpx4pnecMgSy8OX57FEd06W2hExBd49ah6jra2KFMeOGe3rkIXirdkofl1mBgeQ77ruKO1wW9Qw",
  "kid": "mXtzOtml09Dg1ZCeKxTRBo3KrQuBWFkJ5oxhVagjTzo",
  "kty": "RSA",
  "use": "sig",
  "x5t#S256": "5GOpy9CQVtfvBmu2T8BHvpKE4OGtC3BuS046t7p9pps"
}
```

### Preview SAML metadata for application

<ApiOperation method="get" url="/api/v1/apps/${applicationId}/sso/saml/metadata" />

Previews SAML metadata based on a specific key credential for an application

##### Request parameters

| Parameter     | Description                                                                     | Param Type | DataType                                      | Required | Default |
| ------------- | ------------------------------------------------------------------------------- | ---------- | --------------------------------------------- | -------- | ------- |
| applicationId | unique key of [application](#application-model)                                 | URL        | String                                        | TRUE     |         |
| kid           | unique key of [application key credential](#application-key-credential-model)   | Query      | String                                        | TRUE     |         |

##### Response parameters

SAML metadata in XML

##### Request example

```bash
curl -v -X GET \
-H "Accept: application/xml" \
-H "Content-Type: application/json" \
-H "Authorization: SSWS ${api_token}" \
"https://${yourOktaDomain}/api/v1/apps/0oa39sivhvvtqqFbu0h7/sso/saml/metadata?kid=mXtzOtml09Dg1ZCeKxTRBo3KrQuBWFkJ5oxhVagjTzo"
```

##### Response example

```
<?xml version="1.0" encoding="UTF-8"?>
<md:EntityDescriptor xmlns:md="urn:oasis:names:tc:SAML:2.0:metadata" entityID="exk39sivhuytV2D8H0h7">
    <md:IDPSSODescriptor WantAuthnRequestsSigned="false" protocolSupportEnumeration="urn:oasis:names:tc:SAML:2.0:protocol">
        <md:KeyDescriptor use="signing">
            <ds:KeyInfo xmlns:ds="http://www.w3.org/2000/09/xmldsig#">
                <ds:X509Data>
                    <ds:X509Certificate>MIIDqDCCApCgAwIBAgIGAVGNO4qeMA0GCSqGSIb3DQEBBQUAMIGUMQswCQYDVQQGEwJVUzETMBEG
A1UECAwKQ2FsaWZvcm5pYTEWMBQGA1UEBwwNU2FuIEZyYW5jaXNjbzENMAsGA1UECgwET2t0YTEU
MBIGA1UECwwLU1NPUHJvdmlkZXIxFTATBgNVBAMMDGJhbGFjb21wdGVzdDEcMBoGCSqGSIb3DQEJ
ARYNaW5mb0Bva3RhLmNvbTAeFw0xNTEyMTAxODUwMDhaFw0xNzEyMTAxODUxMDdaMIGUMQswCQYD
VQQGEwJVUzETMBEGA1UECAwKQ2FsaWZvcm5pYTEWMBQGA1UEBwwNU2FuIEZyYW5jaXNjbzENMAsG
A1UECgwET2t0YTEUMBIGA1UECwwLU1NPUHJvdmlkZXIxFTATBgNVBAMMDGJhbGFjb21wdGVzdDEc
MBoGCSqGSIb3DQEJARYNaW5mb0Bva3RhLmNvbTCCASIwDQYJKoZIhvcNAQEBBQADggEPADCCAQoC
ggEBALAakG48bgcTWHdwmVLHig0mkiRejxIVm3wbzrNSJcBruTq2zCYZ1rGfVxTYON8kJqvkXPmv
kzWKhpEkvhubL+mx29XpXY0AsNIfgcm5xIV56yhXSvlMdqzGo3ciRwoACaF+ClNLxmXK9UTZD89B
bVVGCG5AEvja0eCQ0GYsO5i9aSI5aTroab8Aew31PuWl/RGQWmjVy8+7P4wwkKKJNKCpxMYDlhfa
WRp0zwUSbUCO0qEyeAYdZx6CLES4FGrDi/7D6G+ewWC+kbz1tL1XpF2Dcg3+IOlHrV6VWzz3rG39
v9zFIncjvoQJFDGWhpqGqcmXvgH0Ze3SVcVF01T+bK0CAwEAATANBgkqhkiG9w0BAQUFAAOCAQEA
AHmnSZ4imjNrIf9wxfQIcqHXEBoJ+oJtd59cw1Ur/YQY9pKXxoglqCQ54ZmlIf4GghlcZhslLO+m
NdkQVwSmWMh6KLxVM18/xAkq8zyKbMbvQnTjFB7x45bgokwbjhivWqrB5LYHHCVN7k/8mKlS4eCK
Ci6RGEmErjojr4QN2xV0qAqP6CcGANgpepsQJCzlWucMFKAh0x9Kl8fmiQodfyLXyrebYsVnLrMf
jxE1b6dg4jKvv975tf5wreQSYZ7m//g3/+NnuDKkN/03HqhV7hTNi1fyctXk8I5Nwgyr+pT5LT2k
YoEdncuy+GQGzE9yLOhC4HNfHQXpqp2tMPdRlw==</ds:X509Certificate>
                </ds:X509Data>
            </ds:KeyInfo>
        </md:KeyDescriptor>
        <md:NameIDFormat>urn:oasis:names:tc:SAML:1.1:nameid-format:emailAddress</md:NameIDFormat>
        <md:NameIDFormat>urn:oasis:names:tc:SAML:1.1:nameid-format:unspecified</md:NameIDFormat>
        <md:SingleSignOnService Binding="urn:oasis:names:tc:SAML:2.0:bindings:HTTP-POST" Location="https://${yourOktaDomain}/app/sample-app/exk39sivhuytV2D8H0h7/sso/saml"/>
        <md:SingleSignOnService Binding="urn:oasis:names:tc:SAML:2.0:bindings:HTTP-Redirect" Location="https://${yourOktaDomain}/app/sample-app/exk39sivhuytV2D8H0h7/sso/saml"/>
    </md:IDPSSODescriptor>
</md:EntityDescriptor>
```

### Generate CSR for application

<ApiOperation method="post" url="/api/v1/apps/${applicationId}/credentials/csrs" />

Generates a new key pair and returns the Certificate Signing Request for it

> **Note:** The key pair isn't listed in the [key credentials for the application](#list-key-credentials-for-application) until it's published.

##### Request parameters

| Parameter     | Description                                                                     | Param Type | DataType                                      | Required | Default |
| ------------- | ------------------------------------------------------------------------------- | ---------- | --------------------------------------------- | -------- | ------- |
| applicationId | unique key of [application](#application-model)                                 | URL        | String                                        | TRUE     |         |
| metadata      | Metadata for the CSR                                                            | Body       | [CSR Metadata](#csr-metadata-object)          | TRUE     |         |

##### Response parameters

Returns CSR in PKCS#10 format if the ``Accept`` media type is [application/pkcs10](https://tools.ietf.org/html/rfc5967) or a [CSR model](#application-csr-model) if the ``Accept`` media type is ``application/json``

##### Request example

Generates a new key pair and returns the CSR in PKCS#10 format

```bash
curl -v -X POST \
-H "Accept: application/pkcs10" \
-H "Content-Type: application/json" \
-H "Authorization: SSWS ${api_token}" \
-d '{
  "subject": {
    "countryName": "US",
    "stateOrProvinceName": "California",
    "localityName": "San Francisco",
    "organizationName": "Okta, Inc.",
    "organizationalUnitName": "Dev",
    "commonName": "SP Issuer"
  },
  "subjectAltNames": {
    "dnsNames": ["dev.okta.com"]
  }
}' "https://${yourOktaDomain}/api/v1/apps/0oad5lTSBOMUBOBVVQSC/credentials/csrs/"
```

Generates a new key pair and returns the [CSR model](#application-csr-model)

```bash
curl -v -X POST \
-H "Accept: application/json" \
-H "Content-Type: application/json" \
-H "Authorization: SSWS ${api_token}" \
-d '{
  "subject": {
    "countryName": "US",
    "stateOrProvinceName": "California",
    "localityName": "San Francisco",
    "organizationName": "Okta, Inc.",
    "organizationalUnitName": "Dev",
    "commonName": "SP Issuer"
  },
  "subjectAltNames": {
    "dnsNames": ["dev.okta.com"]
  }
}' "https://${yourOktaDomain}/api/v1/apps/0oad5lTSBOMUBOBVVQSC/credentials/csrs/"
```

##### Response example

Returns CSR in PKCS#10 format

```http
HTTP/1.1 201 Created
Location: https://${yourOktaDomain}/api/v1/apps/0oad5lTSBOMUBOBVVQSC/credentials/csrs/h9zkutaSe7fZX0SwN1GqDApofgD1OW8g2B5l2azha50
Content-Type: application/pkcs10; filename=okta.p10
Content-Transfer-Encoding: base64

MIIC4DCCAcgCAQAwcTELMAkGA1UEBhMCVVMxEzARBgNVBAgMCkNhbGlmb3JuaWExFjAUBgNVBAcMDVNhbiBGcmFuY2lzY28xEzARBgNVBAoMCk9rdGEsIEluYy4xDDAKBgNVBAsMA0RldjESMBAGA1UEAwwJU1AgSXNzdWVyMIIBIjANBgkqhkiG9w0BAQEFAAOCAQ8AMIIBCgKCAQEA6m8jHVCr9/tKvvbFN59T4raoCs/78KRm4fSefHQOv1TKLXo4wTLbsqYWRWc5u0sd5orUMQgPQOyj3i6qh13mALY4BzrT057EG1BUNjGg29QgYlnOk2iX890e5BIDMQQEIKFrvOi2V8cLUkLvE2ydRn0VO1Q1frbUkYeStJYC5Api2JQsYRwa+1ZeDH1ITnIzUaugWhW2WB2lSnwZkenne5KtffxMPYVu+IhNRHoKaRA6Z51YNhMJIx17JM2hs/H4Ka3drk6kzDf7ofk/yBpb9yBWyU7CTSQhdoHidxqFprMDaT66W928t3AeOENHBuwn8c2K9WeGG+bELNyQRJVmawIDAQABoCowKAYJKoZIhvcNAQkOMRswGTAXBgNVHREEEDAOggxkZXYub2t0YS5jb20wDQYJKoZIhvcNAQELBQADggEBAA2hsVJRVM+A83X9MekjTnIbt19UNT8wX7wlE9jUKirWsxceLiZBpVGn9qfKhhVIpvdaIRSeoFYS2Kg/m1G6bCvjmZLcrQ5FcEBjZH2NKfNppGVnfC2ugtUkBtCB+UUzOhKhRKJtGugenKbP33zRWWIqnd2waF6Cy8TIuqQVPbwEDN9bCbAs7ND6CFYNguY7KYjWzQOeAR716eqpEEXuPYAS4nx/ty4ylonR8cv+gpq51rvq80A4k/36aoeM0Y6I4w64vhTfuvWW2UYFUD+/+y2FA2CSP4JfctySrf1s525v6fzTFZ3qZbB5OZQtP2b8xYWktMzywsxGKDoVDB4wkH4=
```

Returns a [CSR Model](#application-csr-model)

```http
HTTP/1.1 201 Created
Location: https://${yourOktaDomain}/api/v1/apps/0oad5lTSBOMUBOBVVQSC/credentials/csrs/h9zkutaSe7fZX0SwN1GqDApofgD1OW8g2B5l2azha50
Content-Type: application/json

{
  "id": "h9zkutaSe7fZX0SwN1GqDApofgD1OW8g2B5l2azha50",
  "created": "2017-03-28T01:11:10.000Z",
  "csr": "MIIC4DCCAcgCAQAwcTELMAkGA1UEBhMCVVMxEzARBgNVBAgMCkNhbGlmb3JuaWExFjAUBgNVBAcMDVNhbiBGcmFuY2lzY28xEzARBgNVBAoMCk9rdGEsIEluYy4xDDAKBgNVBAsMA0RldjESMBAGA1UEAwwJU1AgSXNzdWVyMIIBIjANBgkqhkiG9w0BAQEFAAOCAQ8AMIIBCgKCAQEA6m8jHVCr9/tKvvbFN59T4raoCs/78KRm4fSefHQOv1TKLXo4wTLbsqYWRWc5u0sd5orUMQgPQOyj3i6qh13mALY4BzrT057EG1BUNjGg29QgYlnOk2iX890e5BIDMQQEIKFrvOi2V8cLUkLvE2ydRn0VO1Q1frbUkYeStJYC5Api2JQsYRwa+1ZeDH1ITnIzUaugWhW2WB2lSnwZkenne5KtffxMPYVu+IhNRHoKaRA6Z51YNhMJIx17JM2hs/H4Ka3drk6kzDf7ofk/yBpb9yBWyU7CTSQhdoHidxqFprMDaT66W928t3AeOENHBuwn8c2K9WeGG+bELNyQRJVmawIDAQABoCowKAYJKoZIhvcNAQkOMRswGTAXBgNVHREEEDAOggxkZXYub2t0YS5jb20wDQYJKoZIhvcNAQELBQADggEBAA2hsVJRVM+A83X9MekjTnIbt19UNT8wX7wlE9jUKirWsxceLiZBpVGn9qfKhhVIpvdaIRSeoFYS2Kg/m1G6bCvjmZLcrQ5FcEBjZH2NKfNppGVnfC2ugtUkBtCB+UUzOhKhRKJtGugenKbP33zRWWIqnd2waF6Cy8TIuqQVPbwEDN9bCbAs7ND6CFYNguY7KYjWzQOeAR716eqpEEXuPYAS4nx/ty4ylonR8cv+gpq51rvq80A4k/36aoeM0Y6I4w64vhTfuvWW2UYFUD+/+y2FA2CSP4JfctySrf1s525v6fzTFZ3qZbB5OZQtP2b8xYWktMzywsxGKDoVDB4wkH4=",
  "kty": "RSA",
  "_links": {
    "self": {
      "href": "https://${yourOktaDomain}/api/v1/apps/0oad5lTSBOMUBOBVVQSC/credentials/csrs/h9zkutaSe7fZX0SwN1GqDApofgD1OW8g2B5l2azha50",
      "hints": {
        "allow": [
          "GET",
          "DELETE"
        ]
      }
    },
    "publish": {
      "href": "https://${yourOktaDomain}/api/v1/apps/0oad5lTSBOMUBOBVVQSC/credentials/csrs/h9zkutaSe7fZX0SwN1GqDApofgD1OW8g2B5l2azha50/lifecycle/publish",
      "hints": {
        "allow": [
          "POST"
        ]
      }
    }
  }
}
```

### Publish CSR for application

<ApiOperation method="post" url="/api/v1/apps/${applicationId}/credentials/csrs/${csrModelId}/lifecycle/publish" />

Updates the CSR with a signed X.509 certificate and adds it into the application key credentials

> **Note:** Publishing a certificate completes the lifecycle of the CSR and it is no longer accessible.

##### Request parameters

| Parameter     | Description                                                                     | Param Type | DataType                                                 | Required | Default |
| ------------- | ------------------------------------------------------------------------------- | ---------- | ---------------------------------------------            | -------- | ------- |
| applicationId | Unique key of the [application](#application-properties)                        | URL        | String                                                   | TRUE     |         |
| certificate   | The signed X.509 certificate                                                    | Body       | X.509 certififcate in ``DER``, ``PEM`` or ``CER`` format | TRUE     |         |
| csrid         | Unique key of [Application CSR](#application-csr-model)                         | URL        | String                                                   | TRUE     |         |

For ``DER`` and ``CER`` formated certificate, the client can either post in binary or in base64 encoded. If the post is base64 encoded, the ``Content-Transfer-Encoding`` header should be set to ``base64``.

##### Response parameters

Returns the new [Application Key Credential](#application-key-credential-model)

##### Request example

Publishes with an X.509 certificate in base64 encoded ``DER``

```bash
curl -v -X POST \
-H "Accept: application/json" \
-H "Content-Type: application/pkix-cert" \
-H "Authorization: SSWS ${api_token}" \
-H "Content-Transfer-Encoding: base64" \
-d "MIIFgjCCA2qgAwIBAgICEAcwDQYJKoZIhvcNAQELBQAwXjELMAkGA1UEBhMCVVMxCzAJBgNVBAgMAkNBMRYwFAYDVQQHDA1TYW4gRnJhbmNpc2NvMQ0wCwYDVQQKDARPa3RhMQwwCgYDVQQLDANFbmcxDTALBgNVBAMMBFJvb3QwHhcNMTcwMzI3MjEyMDQ3WhcNMTgwNDA2MjEyMDQ3WjB4MQswCQYDVQQGEwJVUzETMBEGA1UECAwKQ2FsaWZvcm5pYTEWMBQGA1UEBwwNU2FuIEZyYW5jaXNjbzETMBEGA1UECgwKT2t0YSwgSW5jLjEQMA4GA1UECwwHSmFua3lDbzEVMBMGA1UEAwwMSWRQIElzc3VlciA3MIIBIjANBgkqhkiG9w0BAQEFAAOCAQ8AMIIBCgKCAQEAmkC6yAJVvFwUlmM9gKjb2d+YK5qHFt+mXSsbjWKKs4EfNm+BoQeeovBZtSACyaqLc8IYFTPEURFcbDQ9DkAL04uUIRD2gaHYY7uK0jsluEaXGq2RAIsmzAwNTzkiDw4q9pDL/q7n0f/SDt1TsMaMQayB6bU5jWsmqcWJ8MCRJ1aJMjZ16un5UVx51IIeCbe4QRDxEXGAvYNczsBoZxspDt28esSpq5W0dBFxcyGVudyl54Er3FzAguhgfMVjH+bUec9j2Tl40qDTktrYgYfxz9pfjm01Hl4WYP1YQxeETpSL7cQ5Ihz4jGDtHUEOcZ4GfJrPzrGpUrak8Qp5xcwCqQIDAQABo4IBLjCCASowCQYDVR0TBAIwADARBglghkgBhvhCAQEEBAMCBkAwMwYJYIZIAYb4QgENBCYWJE9wZW5TU0wgR2VuZXJhdGVkIFNlcnZlciBDZXJ0aWZpY2F0ZTAdBgNVHQ4EFgQUVqJukDmyENw/2pTApbxc/HRKbngwgZAGA1UdIwSBiDCBhYAUFx245ZZXqWTTbARfMlFWN77L9EahYqRgMF4xCzAJBgNVBAYTAlVTMQswCQYDVQQIDAJDQTEWMBQGA1UEBwwNU2FuIEZyYW5jaXNjbzENMAsGA1UECgwET2t0YTEMMAoGA1UECwwDRW5nMQ0wCwYDVQQDDARSb290ggkAlIfpwZjO5o8wDgYDVR0PAQH/BAQDAgWgMBMGA1UdJQQMMAoGCCsGAQUFBwMBMA0GCSqGSIb3DQEBCwUAA4ICAQCcoBSRtY+9cJY00hLvq6AloYZcdn/kUQupfmyz4n3lKE3wV2FB0swKnK0QDi8iNuQJFdag/19vDHC4/LhoSuv1Q+KXM61pPZVRXXPyC1+e7Y6hj93tEI5HcqLPcDRH1AIG2l8tE7LBn+MQB5Vh6oxjG2IdoWxg6abMfISU+MauPWql4vMDUWo9iNShAo44Z5fd+nuz+hlAinU9Xn9Jf2QsfKvcbMRq7iuqgkabgdmObmWb9KK0Vm7TDkxCH0pB0onPr6epVUP8Obg/pT1Oj/1hOLbfR8CHHWdAWzUBGGvp2TIy2A8LUaEoFnwkxZfdL7Bnd0RH/ClBtAjzLOxmUo7NbZmEnYCcD5pZz7BdZI0db/eBXFqfOlA88rEe+9Sv+NndIq0/WNIIsJi2RgjJnxsxvB5MjhhzmItpFIUl5yqoO3C9jcCp6HDBJxtCGbvAr5ALPn5RCJeBIr67WpAiTd7L3Ebu9SQZlXnoHX8kP04EA6ylR3W0EFbh7KUtq8M2H2vo0wjMj7ysl/3tT7cEZ97s1ygO5iJx3GfMDyrDhtLXSBJ20uSxTJeptRw8SDiwTqunIh1WyKlcQz1WGauSbW4eXdj/r9KYMJ3qMMkdP/9THQUtTcOYx51r8RV9pdzqF2HPnZZNziBa+wXJZHEWp70NyoakNthgYwtypqiDHs2f3Q==" \
"https://${yourOktaDomain}/api/v1/apps/0oa1ysid1U3iyFqLu0g4/credentials/csrs/h9zkutaSe7fZX0SwN1GqDApofgD1OW8g2B5l2azha50/lifecycle/publish"
```

Publishes with an X.509 certificate in ``PEM`` format

```bash
curl -v -X POST \
-H "Accept: application/json" \
-H "Content-Type: application/x-pem-file" \
-H "Authorization: SSWS ${api_token}" \
--data-binary @certificate.pem \
"https://${yourOktaDomain}/api/v1/apps/0oa1ysid1U3iyFqLu0g4/credentials/csrs/h9zkutaSe7fZX0SwN1GqDApofgD1OW8g2B5l2azha50/lifecycle/publish"
```

Publishes with an X.509 certificate in binary ``CER`` format

```bash
curl -v -X POST \
-H "Accept: application/json" \
-H "Content-Type: application/x-x509-ca-cert" \
-H "Authorization: SSWS ${api_token}" \
--data-binary @certificate.cer \
"https://${yourOktaDomain}/api/v1/apps/0oa1ysid1U3iyFqLu0g4/credentials/csrs/h9zkutaSe7fZX0SwN1GqDApofgD1OW8g2B5l2azha50/lifecycle/publish"
```

##### Response example

```http
HTTP/1.1 201 Created
Content-Type: application/json
Location: https://${yourOktaDomain}/api/v1/apps/0oal21k0DVN7DhS3R0g3/credentials/keys/ZC5C-1gEUwVxiYI8xdmYYDI3Noc4zI24fLNxBpZVR04

{
    "created": "2017-03-27T21:19:57.000Z",
    "lastUpdated": "2017-03-27T21:19:57.000Z",
    "expiresAt": "2018-04-06T21:20:47.000Z",
    "x5c": [
      "MIIFgjCCA2qgAwIBAgICEAcwDQYJKoZIhvcNAQELBQAwXjELMAkGA1UEBhMCVVMxCzAJBgNVBAgMAkNBMRYwFAYDVQQHDA1TYW4gRnJhbmNpc2NvMQ0wCwYDVQQKDARPa3RhMQwwCgYDVQQLDANFbmcxDTALBgNVBAMMBFJvb3QwHhcNMTcwMzI3MjEyMDQ3WhcNMTgwNDA2MjEyMDQ3WjB4MQswCQYDVQQGEwJVUzETMBEGA1UECAwKQ2FsaWZvcm5pYTEWMBQGA1UEBwwNU2FuIEZyYW5jaXNjbzETMBEGA1UECgwKT2t0YSwgSW5jLjEQMA4GA1UECwwHSmFua3lDbzEVMBMGA1UEAwwMSWRQIElzc3VlciA3MIIBIjANBgkqhkiG9w0BAQEFAAOCAQ8AMIIBCgKCAQEAmkC6yAJVvFwUlmM9gKjb2d+YK5qHFt+mXSsbjWKKs4EfNm+BoQeeovBZtSACyaqLc8IYFTPEURFcbDQ9DkAL04uUIRD2gaHYY7uK0jsluEaXGq2RAIsmzAwNTzkiDw4q9pDL/q7n0f/SDt1TsMaMQayB6bU5jWsmqcWJ8MCRJ1aJMjZ16un5UVx51IIeCbe4QRDxEXGAvYNczsBoZxspDt28esSpq5W0dBFxcyGVudyl54Er3FzAguhgfMVjH+bUec9j2Tl40qDTktrYgYfxz9pfjm01Hl4WYP1YQxeETpSL7cQ5Ihz4jGDtHUEOcZ4GfJrPzrGpUrak8Qp5xcwCqQIDAQABo4IBLjCCASowCQYDVR0TBAIwADARBglghkgBhvhCAQEEBAMCBkAwMwYJYIZIAYb4QgENBCYWJE9wZW5TU0wgR2VuZXJhdGVkIFNlcnZlciBDZXJ0aWZpY2F0ZTAdBgNVHQ4EFgQUVqJukDmyENw/2pTApbxc/HRKbngwgZAGA1UdIwSBiDCBhYAUFx245ZZXqWTTbARfMlFWN77L9EahYqRgMF4xCzAJBgNVBAYTAlVTMQswCQYDVQQIDAJDQTEWMBQGA1UEBwwNU2FuIEZyYW5jaXNjbzENMAsGA1UECgwET2t0YTEMMAoGA1UECwwDRW5nMQ0wCwYDVQQDDARSb290ggkAlIfpwZjO5o8wDgYDVR0PAQH/BAQDAgWgMBMGA1UdJQQMMAoGCCsGAQUFBwMBMA0GCSqGSIb3DQEBCwUAA4ICAQCcoBSRtY+9cJY00hLvq6AloYZcdn/kUQupfmyz4n3lKE3wV2FB0swKnK0QDi8iNuQJFdag/19vDHC4/LhoSuv1Q+KXM61pPZVRXXPyC1+e7Y6hj93tEI5HcqLPcDRH1AIG2l8tE7LBn+MQB5Vh6oxjG2IdoWxg6abMfISU+MauPWql4vMDUWo9iNShAo44Z5fd+nuz+hlAinU9Xn9Jf2QsfKvcbMRq7iuqgkabgdmObmWb9KK0Vm7TDkxCH0pB0onPr6epVUP8Obg/pT1Oj/1hOLbfR8CHHWdAWzUBGGvp2TIy2A8LUaEoFnwkxZfdL7Bnd0RH/ClBtAjzLOxmUo7NbZmEnYCcD5pZz7BdZI0db/eBXFqfOlA88rEe+9Sv+NndIq0/WNIIsJi2RgjJnxsxvB5MjhhzmItpFIUl5yqoO3C9jcCp6HDBJxtCGbvAr5ALPn5RCJeBIr67WpAiTd7L3Ebu9SQZlXnoHX8kP04EA6ylR3W0EFbh7KUtq8M2H2vo0wjMj7ysl/3tT7cEZ97s1ygO5iJx3GfMDyrDhtLXSBJ20uSxTJeptRw8SDiwTqunIh1WyKlcQz1WGauSbW4eXdj/r9KYMJ3qMMkdP/9THQUtTcOYx51r8RV9pdzqF2HPnZZNziBa+wXJZHEWp70NyoakNthgYwtypqiDHs2f3Q=="
    ],
    "e": "AQAB",
    "n": "mkC6yAJVvFwUlmM9gKjb2d-YK5qHFt-mXSsbjWKKs4EfNm-BoQeeovBZtSACyaqLc8IYFTPEURFcbDQ9DkAL04uUIRD2gaHYY7uK0jsluEaXGq2RAIsmzAwNTzkiDw4q9pDL_q7n0f_SDt1TsMaMQayB6bU5jWsmqcWJ8MCRJ1aJMjZ16un5UVx51IIeCbe4QRDxEXGAvYNczsBoZxspDt28esSpq5W0dBFxcyGVudyl54Er3FzAguhgfMVjH-bUec9j2Tl40qDTktrYgYfxz9pfjm01Hl4WYP1YQxeETpSL7cQ5Ihz4jGDtHUEOcZ4GfJrPzrGpUrak8Qp5xcwCqQ",
    "kid": "ZC5C-1gEUwVxiYI8xdmYYDI3Noc4zI24fLNxBpZVR04",
    "kty": "RSA",
    "use": "sig",
    "x5t#S256": "lt0HQ-Ty_f_5icHGjUTrrNSO6dofPTRoPzOZhNSg5Kc"
  }
```

If the certificate doesn't match the CSR or its validaty period is less than 90 days, you receive a 400 error response.

```http
HTTP/1.1 400 Bad Request
Content-Type: application/json

{
  "errorCode": "E0000001",
  "errorSummary": "Api validation failed: certificate",
  "errorLink": "E0000001",
  "errorId": "oaeu3Ej_tjlSXytiahRUasoSg",
  "errorCauses": [
    {
      "errorSummary": "The certificate does not match the CSR."
    }
  ]
}
```

### Revoke CSR from application

<ApiOperation method="delete" url="/api/v1/apps/${applicationId}/credentials/csrs/${csrModelId}" />

Revokes a CSR and deletes the key pair from the application

##### Request parameters

| Parameter     | Description                                       | Param Type | DataType | Required | Default |
| ---------     | -----------------------------------------------   | ---------- | -------- | -------- | ------- |
| applicationId | `id` of an [application](#application-model)              | URL        | String   | TRUE     |         |
| csrid         | unique key of [CSR model](#application-csr-model) | URL        | String   | TRUE     |         |

##### Response parameters

Empty response

##### Request example

```bash
curl -v -X DELETE \
-H "Accept: application/json" \
-H "Content-Type: application/json" \
-H "Authorization: SSWS ${api_token}" \
"https://${yourOktaDomain}/api/v1/apps/0oad5lTSBOMUBOBVVQSC/credentials/csrs/-_-BFwAGoUYN-DDvsSKQFdx7OXaPZqrEPpFDO1hu-rg"
```

##### Response example

```http
HTTP/1.1 204 No Content
```

### List CSRs for application

<ApiOperation method="get" url="/api/v1/apps/${applicationId}/credentials/csrs" />

Enumerates CSRs for an application

##### Request parameters

| Parameter     | Description                                     | Param Type | DataType                                      | Required | Default |
| ------------- | ----------------------------------------------- | ---------- | --------------------------------------------- | -------- | ------- |
| applicationId | unique key of [application](#application-model) | URL        | String                                        | TRUE     |         |

##### Response parameters

Array of [CSR Models](#application-csr-model)

##### Request example

```bash
curl -v -X GET \
-H "Accept: application/json" \
-H "Content-Type: application/json" \
-H "Authorization: SSWS ${api_token}" \
"https://${yourOktaDomain}/api/v1/apps/0oad5lTSBOMUBOBVVQSC/credentials/csrs"
```

##### Response example

```json
[
  {
    "id": "h9zkutaSe7fZX0SwN1GqDApofgD1OW8g2B5l2azha50",
    "created": "2017-03-28T01:11:10.000Z",
    "csr": "MIIC4DCCAcgCAQAwcTELMAkGA1UEBhMCVVMxEzARBgNVBAgMCkNhbGlmb3JuaWExFjAUBgNVBAcMDVNhbiBGcmFuY2lzY28xEzARBgNVBAoMCk9rdGEsIEluYy4xDDAKBgNVBAsMA0RldjESMBAGA1UEAwwJU1AgSXNzdWVyMIIBIjANBgkqhkiG9w0BAQEFAAOCAQ8AMIIBCgKCAQEA6m8jHVCr9/tKvvbFN59T4raoCs/78KRm4fSefHQOv1TKLXo4wTLbsqYWRWc5u0sd5orUMQgPQOyj3i6qh13mALY4BzrT057EG1BUNjGg29QgYlnOk2iX890e5BIDMQQEIKFrvOi2V8cLUkLvE2ydRn0VO1Q1frbUkYeStJYC5Api2JQsYRwa+1ZeDH1ITnIzUaugWhW2WB2lSnwZkenne5KtffxMPYVu+IhNRHoKaRA6Z51YNhMJIx17JM2hs/H4Ka3drk6kzDf7ofk/yBpb9yBWyU7CTSQhdoHidxqFprMDaT66W928t3AeOENHBuwn8c2K9WeGG+bELNyQRJVmawIDAQABoCowKAYJKoZIhvcNAQkOMRswGTAXBgNVHREEEDAOggxkZXYub2t0YS5jb20wDQYJKoZIhvcNAQELBQADggEBAA2hsVJRVM+A83X9MekjTnIbt19UNT8wX7wlE9jUKirWsxceLiZBpVGn9qfKhhVIpvdaIRSeoFYS2Kg/m1G6bCvjmZLcrQ5FcEBjZH2NKfNppGVnfC2ugtUkBtCB+UUzOhKhRKJtGugenKbP33zRWWIqnd2waF6Cy8TIuqQVPbwEDN9bCbAs7ND6CFYNguY7KYjWzQOeAR716eqpEEXuPYAS4nx/ty4ylonR8cv+gpq51rvq80A4k/36aoeM0Y6I4w64vhTfuvWW2UYFUD+/+y2FA2CSP4JfctySrf1s525v6fzTFZ3qZbB5OZQtP2b8xYWktMzywsxGKDoVDB4wkH4=",
    "kty": "RSA",
    "_links": {
      "self": {
        "href": "https://${yourOktaDomain}/api/v1/apps/0oad5lTSBOMUBOBVVQSC/credentials/csrs/h9zkutaSe7fZX0SwN1GqDApofgD1OW8g2B5l2azha50",
        "hints": {
          "allow": [
            "GET",
            "DELETE"
          ]
        }
      },
      "publish": {
        "href": "https://${yourOktaDomain}/api/v1/apps/0oad5lTSBOMUBOBVVQSC/credentials/csrs/h9zkutaSe7fZX0SwN1GqDApofgD1OW8g2B5l2azha50/lifecycle/publish",
        "hints": {
          "allow": [
            "POST"
          ]
        }
      }
    }
  },
  {
    "id": "-_-BFwAGoUYN-DDvsSKQFdx7OXaPZqrEPpFDO1hu-rg",
    "created": "2017-03-28T01:21:10.000Z",
    "csr": "MIIC4DCCAcgCAQAwcTELMAkGA1UEBhMCVVMxEzARBgNVBAgMCkNhbGlmb3JuaWExFjAUBgNVBAcMDVNhbiBGcmFuY2lzY28xEzARBgNVBAoMCk9rdGEsIEluYy4xDDAKBgNVBAsMA0RldjESMBAGA1UEAwwJU1AgSXNzdWVyMIIBIjANBgkqhkiG9w0BAQEFAAOCAQ8AMIIBCgKCAQEA6m8jHVCr9/tKvvbFN59T4raoCs/78KRm4fSefHQOv1TKLXo4wTLbsqYWRWc5u0sd5orUMQgPQOyj3i6qh13mALY4BzrT057EG1BUNjGg29QgYlnOk2iX890e5BIDMQQEIKFrvOi2V8cLUkLvE2ydRn0VO1Q1frbUkYeStJYC5Api2JQsYRwa+1ZeDH1ITnIzUaugWhW2WB2lSnwZkenne5KtffxMPYVu+IhNRHoKaRA6Z51YNhMJIx17JM2hs/H4Ka3drk6kzDf7ofk/yBpb9yBWyU7CTSQhdoHidxqFprMDaT66W928t3AeOENHBuwn8c2K9WeGG+bELNyQRJVmawIDAQABoCowKAYJKoZIhvcNAQkOMRswGTAXBgNVHREEEDAOggxkZXYub2t0YS5jb20wDQYJKoZIhvcNAQELBQADggEBAA2hsVJRVM+A83X9MekjTnIbt19UNT8wX7wlE9jUKirWsxceLiZBpVGn9qfKhhVIpvdaIRSeoFYS2Kg/m1G6bCvjmZLcrQ5FcEBjZH2NKfNppGVnfC2ugtUkBtCB+UUzOhKhRKJtGugenKbP33zRWWIqnd2waF6Cy8TIuqQVPbwEDN9bCbAs7ND6CFYNguY7KYjWzQOeAR716eqpEEXuPYAS4nx/ty4ylonR8cv+gpq51rvq80A4k/36aoeM0Y6I4w64vhTfuvWW2UYFUD+/+y2FA2CSP4JfctySrf1s525v6fzTFZ3qZbB5OZQtP2b8xYWktMzywsxGKDoVDB4wkH4=",
    "kty": "RSA",
    "_links": {
      "self": {
        "href": "https://${yourOktaDomain}/api/v1/apps/0oad5lTSBOMUBOBVVQSC/credentials/csrs/-_-BFwAGoUYN-DDvsSKQFdx7OXaPZqrEPpFDO1hu-rg",
        "hints": {
          "allow": [
            "GET",
            "DELETE"
          ]
        }
      },
      "publish": {
        "href": "https://${yourOktaDomain}/api/v1/apps/0oad5lTSBOMUBOBVVQSC/credentials/csrs/-_-BFwAGoUYN-DDvsSKQFdx7OXaPZqrEPpFDO1hu-rg/lifecycle/publish",
        "hints": {
          "allow": [
            "POST"
          ]
        }
      }
    }
  }
]
```

### Get CSR for application

<ApiOperation method="get" url="/api/v1/apps/${applicationId}/credentials/csrs/${csrModelId}" />

Gets a specific [CSR Model](#application-csr-model) by `csrid`

##### Request parameters

| Parameter     | Description                                                                     | Param Type | DataType                                      | Required | Default |
| ------------- | ------------------------------------------------------------------------------- | ---------- | --------------------------------------------- | -------- | ------- |
| applicationId | unique key of [application](#application-model)                                 | URL        | String                                        | TRUE     |         |
| csrid         | unique key of [CSR Model](#application-csr-model)                               | URL        | String                                        | TRUE     |         |

##### Response parameters

Returns a base64 encoded CSR in DER format if the `Accept` media type is `application/pkcs10` or a CSR model if the `Accept` media type is `application/json`

##### Request example

```bash
curl -v -X GET \
-H "Accept: application/json" \
-H "Content-Type: application/json" \
-H "Authorization: SSWS ${api_token}" \
"https://${yourOktaDomain}/api/v1/apps/0oad5lTSBOMUBOBVVQSC/credentials/csrs/h9zkutaSe7fZX0SwN1GqDApofgD1OW8g2B5l2azha50"
```

##### Response example

```json
{
  "id": "h9zkutaSe7fZX0SwN1GqDApofgD1OW8g2B5l2azha50",
  "created": "2017-03-28T01:11:10.000Z",
  "csr": "MIIC4DCCAcgCAQAwcTELMAkGA1UEBhMCVVMxEzARBgNVBAgMCkNhbGlmb3JuaWExFjAUBgNVBAcMDVNhbiBGcmFuY2lzY28xEzARBgNVBAoMCk9rdGEsIEluYy4xDDAKBgNVBAsMA0RldjESMBAGA1UEAwwJU1AgSXNzdWVyMIIBIjANBgkqhkiG9w0BAQEFAAOCAQ8AMIIBCgKCAQEA6m8jHVCr9/tKvvbFN59T4raoCs/78KRm4fSefHQOv1TKLXo4wTLbsqYWRWc5u0sd5orUMQgPQOyj3i6qh13mALY4BzrT057EG1BUNjGg29QgYlnOk2iX890e5BIDMQQEIKFrvOi2V8cLUkLvE2ydRn0VO1Q1frbUkYeStJYC5Api2JQsYRwa+1ZeDH1ITnIzUaugWhW2WB2lSnwZkenne5KtffxMPYVu+IhNRHoKaRA6Z51YNhMJIx17JM2hs/H4Ka3drk6kzDf7ofk/yBpb9yBWyU7CTSQhdoHidxqFprMDaT66W928t3AeOENHBuwn8c2K9WeGG+bELNyQRJVmawIDAQABoCowKAYJKoZIhvcNAQkOMRswGTAXBgNVHREEEDAOggxkZXYub2t0YS5jb20wDQYJKoZIhvcNAQELBQADggEBAA2hsVJRVM+A83X9MekjTnIbt19UNT8wX7wlE9jUKirWsxceLiZBpVGn9qfKhhVIpvdaIRSeoFYS2Kg/m1G6bCvjmZLcrQ5FcEBjZH2NKfNppGVnfC2ugtUkBtCB+UUzOhKhRKJtGugenKbP33zRWWIqnd2waF6Cy8TIuqQVPbwEDN9bCbAs7ND6CFYNguY7KYjWzQOeAR716eqpEEXuPYAS4nx/ty4ylonR8cv+gpq51rvq80A4k/36aoeM0Y6I4w64vhTfuvWW2UYFUD+/+y2FA2CSP4JfctySrf1s525v6fzTFZ3qZbB5OZQtP2b8xYWktMzywsxGKDoVDB4wkH4=",
  "kty": "RSA",
  "_links": {
    "self": {
      "href": "https://${yourOktaDomain}/api/v1/apps/0oad5lTSBOMUBOBVVQSC/credentials/csrs/h9zkutaSe7fZX0SwN1GqDApofgD1OW8g2B5l2azha50",
      "hints": {
        "allow": [
          "GET",
          "DELETE"
        ]
      }
    },
    "publish": {
      "href": "https://${yourOktaDomain}/api/v1/apps/0oad5lTSBOMUBOBVVQSC/credentials/csrs/h9zkutaSe7fZX0SwN1GqDApofgD1OW8g2B5l2azha50/lifecycle/publish",
      "hints": {
        "allow": [
          "POST"
        ]
      }
    }
  }
}
```

<<<<<<< HEAD
## Application OAuth 2.0 Scope Consent Grant Operations

<ApiLifecycle access="ea" />

A scope consent grant represents an application's permission to request to include a specific Okta scope in OAuth 2.0 Bearer tokens. If the application does not have this grant, token requests that contain this Okta scope are denied.

### Grant Consent to Scope for Application

<ApiLifecycle access="ea" />

<ApiOperation method="post" url="/api/v1/apps/${applicationId}/grants" />

Grants consent for the application to request an OAuth 2.0 Okta scope.

#### Request Parameters

| Parameter       | Description                                                                                    | Param Type   | DataType   | Required   | Default |
| :-------------- | :--------------------------------------------------------------------------------------------- | :----------- | :--------- | :--------- | :------ |
| applicationId   | ID of the application                                                                          | URL          | String     | TRUE       |         |
| issuer          | The issuer of your Org Authorization Server, your Org URL                                      | Body         | String     | TRUE       |         |
| scopeId         | The name of the Okta scope for which consent is granted                                        | Body         | String     | TRUE       |         |


#### Request Example

```bash
curl -v -X POST \
-H "Accept: application/json" \
-H "Content-Type: application/json" \
-H "Authorization: SSWS ${api_token}" \
-d '{
    "issuer": "${yourOktaDomain}",
    "scopeId": "okta.users.manage"
}' "https://${yourOktaDomain}/api/v1/apps/${applicationId}/grants"
```

#### Response Example

```json
{
   "id":"oaghm3sh9ukdkvDmO0h6",
   "status":"ACTIVE",
   "created":"2020-02-03T21:57:49.000Z",
   "createdBy":{
      "id":"00u6eltha0nrSc47i0h7",
      "type":"User"
    },
   "lastUpdated":"2020-02-03T21:57:49.000Z",
   "issuer":"${yourOktaDomain}",
   "clientId":"${clientId}",
   "scopeId":"okta.apps.manage",
   "source":"ADMIN",
   "_embedded":{
      "scope":{
         "id":"okta.apps.manage"
      }
   },
   "_links":{
      "app":{
         "href":"https://${yourOktaDomain}/api/v1/apps/${applicationId}",
         "title":"Application Name"
      },
      "self":{
         "href":"https://${yourOktaDomain}/api/v1/apps/${applicationId}/grants/oaghm3sh9ukdkvDmO0h6",
         "hints":{
            "allow":[
               "GET",
               "DELETE"
            ]
         }
      },
      "client":{
         "href":"https://${yourOktaDomain}/oauth2/v1/clients/${clientId}",
         "title":"Application Name"
      }
   }
}
```


### List Scope Consent Grants for Application

<ApiLifecycle access="ea" />

<ApiOperation method="get" url="/api/v1/apps/${applicationId}/grants" />

Lists all scope consent grants for the application

#### Request Parameters

| Parameter       | Description                                                                                    | Param Type   | DataType   | Required   | Default |
| :-------------- | :--------------------------------------------------------------------------------------------- | :----------- | :--------- | :--------- | :------ |
| applicationId   | ID of the application                                                                          | URL          | String     | TRUE       |         |
| expand          | Valid value: `scope`. If specified, scope details are included in the `_embedded` attribute.   | Query        | String     | FALSE      |         |


#### Request Example

```bash
curl -v -X GET \
-H "Accept: application/json" \
-H "Content-Type: application/json" \
-H "Authorization: SSWS ${api_token}" \
"https://${yourOktaDomain}/api/v1/apps/${applicationId}/grants"
```

#### Response Example

```json
[
   {
      "id":"oag91n9ruw3dsaXzP0h6",
      "status":"ACTIVE",
      "created":"2019-02-21T16:54:00.000Z",
      "createdBy":{
         "id":"00u6eltha0nrSc47i0h7",
         "type":"User"
      },
      "lastUpdated":"2019-02-21T16:54:00.000Z",
      "issuer":"${yourOktaDomain}",
      "clientId":"${clientId}",
      "scopeId":"okta.users.read",
      "source":"ADMIN",
      "_links":{
         "app":{
            "href":"${yourOktaDomain}/api/v1/apps/${applicationId}",
            "title":"Application Name"
         },
         "self":{
            "href":"${yourOktaDomain}/api/v1/apps/${applicationId}/grants/oag91n9ruw3dsaXzP0h6",
            "hints":{
               "allow":[
                  "GET",
                  "DELETE"
               ]
            }
         },
         "client":{
            "href":"${yourOktaDomain}/oauth2/v1/clients/${clientId}",
            "title":"Application Name"
         }
      }
   },
   {
      "id":"oaghm3sh9ukdkvDmO0h6",
      "status":"ACTIVE",
      "created":"2020-02-03T21:57:49.000Z",
      "createdBy":{
         "id":"00u6eltha0nrSc47i0h7",
         "type":"User"
      },
      "lastUpdated":"2020-02-03T21:57:49.000Z",
      "issuer":"${yourOktaDomain}",
      "clientId":"${clientId}",
      "scopeId":"okta.apps.manage",
      "source":"ADMIN",
      "_links":{
         "app":{
            "href":"${yourOktaDomain}/api/v1/apps/${applicationId}",
            "title":"Application Name"
         },
         "self":{
            "href":"${yourOktaDomain}/api/v1/apps/${applicationId}/grants/oaghm3sh9ukdkvDmO0h6",
            "hints":{
               "allow":[
                  "GET",
                  "DELETE"
               ]
            }
         },
         "client":{
            "href":"${yourOktaDomain}/oauth2/v1/clients/${clientId}",
            "title":"Application Name"
         }
      }
   }
]

```

### Get Scope Consent Grant for Application

<ApiLifecycle access="ea" />

<ApiOperation method="get" url="/api/v1/apps/${applicationId}/grants/${grantId}" />

Fetches a single scope consent grant for the application

#### Request Parameters

| Parameter       | Description                                                                                    | Param Type   | DataType   | Required   | Default |
| :-------------- | :--------------------------------------------------------------------------------------------- | :----------- | :--------- | :--------- | :------ |
| applicationId   | ID of the application                                                                          | URL          | String     | TRUE       |         |
| grantId         | ID of the scope consent grant                                                                  | URL          | String     | TRUE       |         |
| expand          | Valid value: `scope`. If specified, scope details are included in the `_embedded` attribute.   | Query        | String     | FALSE      |         |


#### Request Example

```bash
curl -v -X GET \
-H "Accept: application/json" \
-H "Content-Type: application/json" \
-H "Authorization: SSWS ${api_token}" \
"https://${yourOktaDomain}/api/v1/apps/${applicationId}/grants/${grantId}"
```

#### Response Example

```json
{
   "id":"oaghm3sh9ukdkvDmO0h6",
   "status":"ACTIVE",
   "created":"2020-02-03T21:57:49.000Z",
   "createdBy":{
      "id":"00u6eltha0nrSc47i0h7",
      "type":"User"
    },
   "lastUpdated":"2020-02-03T21:57:49.000Z",
   "issuer":"${yourOktaDomain}",
   "clientId":"${clientId}",
   "scopeId":"okta.apps.manage",
   "source":"ADMIN",
   "_embedded":{
      "scope":{
         "id":"okta.apps.manage"
      }
   },
   "_links":{
      "app":{
         "href":"https://${yourOktaDomain}/api/v1/apps/${applicationId}",
         "title":"Application Name"
      },
      "self":{
         "href":"https://${yourOktaDomain}/api/v1/apps/${applicationId}/grants/oaghm3sh9ukdkvDmO0h6",
         "hints":{
            "allow":[
               "GET",
               "DELETE"
            ]
         }
      },
      "client":{
         "href":"https://${yourOktaDomain}/oauth2/v1/clients/${clientId}",
         "title":"Application Name"
      }
   }
}

```

### Revoke Scope Consent Grant for Application

<ApiLifecycle access="ea" />

<ApiOperation method="delete" url="/api/v1/apps/${applicationId}/grants/${grantId}" />

Revokes permission for the application to request the given scope

#### Request Parameters

| Parameter       | Description                                                                                    | Param Type   | DataType   | Required   | Default |
| :-------------- | :--------------------------------------------------------------------------------------------- | :----------- | :--------- | :--------- | :------ |
| applicationId   | ID of the application                                                                          | URL          | String     | TRUE       |         |
| grantId         | ID of the scope consent grant                                                                  | URL          | String     | TRUE       |         |


#### Request Example

```bash
curl -v -X DELETE \
-H "Accept: application/json" \
-H "Content-Type: application/json" \
-H "Authorization: SSWS ${api_token}" \
"https://${yourOktaDomain}/api/v1/apps/${applicationId}/grants/${grantId}"
```

#### Response Example

```bash
HTTP/1.1 204 No Content
```

## Application OAuth 2.0 Token Operations
=======
## Application OAuth 2.0 token operations
>>>>>>> 1b614bc3

<ApiLifecycle access="ea" />

### List OAuth 2.0 tokens for application

<ApiLifecycle access="ea" />

<ApiOperation method="get" url="/api/v1/apps/${applicationId}/tokens" />

Lists all tokens for the application

#### Request parameters

| Parameter       | Description                                                                                    | Param Type   | DataType   | Required   | Default |
| :-------------- | :--------------------------------------------------------------------------------------------- | :----------- | :--------- | :--------- | :------ |
| after           | Specifies the pagination cursor for the next page of tokens                                    | Query        | String     | FALSE      |         |
| applicationId   | ID of the application                                                                          | URL          | String     | TRUE       |         |
| expand          | Valid value: `scope`. If specified, scope details are included in the `_embedded` attribute.   | Query        | String     | FALSE      |         |
| limit           | Specifies the number of results per page (maximum 200)                                         | Query        | Number     | FALSE      | 20      |

The results are [paginated][pagination] according to the `limit` parameter.
If there are multiple pages of results, the Link header contains a `next` link that should be treated as an opaque value (follow it, don't parse it).

#### Request example

```bash
curl -v -X GET \
-H "Accept: application/json" \
-H "Content-Type: application/json" \
-H "Authorization: SSWS ${api_token}" \
"https://${yourOktaDomain}/api/v1/apps/0oabskvc6442nkvQO0h7/tokens"
```

#### Response example

```json
[
  {
    "id": "oar579Mcp7OUsNTlo0g3",
    "status": "ACTIVE",
    "created": "2018-03-09T03:18:06.000Z",
    "lastUpdated": "2018-03-09T03:18:06.000Z",
    "expiresAt": "2018-03-16T03:18:06.000Z",
    "issuer": "https://${yourOktaDomain}/oauth2/ausain6z9zIedDCxB0h7",
    "clientId": "0oabskvc6442nkvQO0h7",
    "userId": "00u5t60iloOHN9pBi0h7",
    "scopes": [
      "offline_access",
      "car:drive"
    ],
    "_links": {
      "app": {
        "href": "https://${yourOktaDomain}/api/v1/apps/0oabskvc6442nkvQO0h7",
        "title": "Native"
      },
      "self": {
        "href": "https://${yourOktaDomain}/api/v1/apps/0oabskvc6442nkvQO0h7/tokens/oar579Mcp7OUsNTlo0g3"
      },
      "revoke": {
        "href": "https://${yourOktaDomain}/api/v1/apps/0oabskvc6442nkvQO0h7/tokens/oar579Mcp7OUsNTlo0g3",
        "hints": {
          "allow": [
            "DELETE"
          ]
        }
      },
      "client": {
        "href": "https://${yourOktaDomain}/oauth2/v1/clients/0oabskvc6442nkvQO0h7",
        "title": "Example Client App"
      },
      "user": {
        "href": "https://${yourOktaDomain}/api/v1/users/00upcgi9dyWEOeCwM0g3",
        "title": "Saml Jackson"
      },
      "authorizationServer": {
        "href": "https://${yourOktaDomain}/api/v1/authorizationServers/ausain6z9zIedDCxB0h7",
        "title": "Example Authorization Server"
      }
    }
  }
]
```

### Get OAuth 2.0 token for application

<ApiLifecycle access="ea" />

<ApiOperation method="get" url="/api/v1/${applicationId}/tokens/${tokenId}" />

Gets a token for the specified application

#### Request parameters

| Parameter       | Description                                                                                    | Param Type   | DataType   | Required   | Default |
| :-------------- | :--------------------------------------------------------------------------------------------- | :----------- | :--------- | :--------- | :------ |
| applicationId   | ID of the application                                                                          | URL          | String     | TRUE       |         |
| tokenId         | ID of the token                                                                                | URL          | String     | TRUE       |         |

#### Request example

```bash
curl -v -X GET \
-H "Accept: application/json" \
-H "Content-Type: application/json" \
-H "Authorization: SSWS ${api_token}" \
"https://${yourOktaDomain}/api/v1/apps/0oabskvc6442nkvQO0h7/tokens/oar579Mcp7OUsNTlo0g3?expand=scope"
```

#### Response example

```json
{
  "id": "oar579Mcp7OUsNTlo0g3",
  "status": "ACTIVE",
  "created": "2018-03-09T03:18:06.000Z",
  "lastUpdated": "2018-03-09T03:18:06.000Z",
  "expiresAt": "2018-03-16T03:18:06.000Z",
  "issuer": "https://${yourOktaDomain}/oauth2/ausain6z9zIedDCxB0h7",
  "clientId": "0oabskvc6442nkvQO0h7",
  "userId": "00u5t60iloOHN9pBi0h7",
  "scopes": [
    "offline_access",
    "car:drive"
  ],
  "_embedded": {
    "scopes": [
      {
        "id": "scppb56cIl4GvGxy70g3",
        "name": "offline_access",
        "description": "Requests a refresh token by default, used to obtain more access tokens without re-prompting the user for authentication.",
        "_links": {
          "scope": {
            "href": "https://${yourOktaDomain}/api/v1/authorizationServers/ausain6z9zIedDCxB0h7/scopes/scppb56cIl4GvGxy70g3",
            "title": "offline_access"
          }
        }
      },
      {
        "id": "scp142iq2J8IGRUCS0g4",
        "name": "car:drive",
        "displayName": "Drive car",
        "description": "Allows the user to drive a car.",
        "_links": {
          "scope": {
            "href": "https://${yourOktaDomain}/api/v1/authorizationServers/ausain6z9zIedDCxB0h7/scopes/scp142iq2J8IGRUCS0g4",
            "title": "Drive car"
          }
        }
      }
    ]
  },
  "_links": {
    "app": {
      "href": "https://${yourOktaDomain}/api/v1/apps/0oabskvc6442nkvQO0h7",
      "title": "Native"
    },
    "self": {
      "href": "https://${yourOktaDomain}/api/v1/apps/0oabskvc6442nkvQO0h7/tokens/oar579Mcp7OUsNTlo0g3"
    },
    "revoke": {
      "href": "https://${yourOktaDomain}/api/v1/apps/0oabskvc6442nkvQO0h7/tokens/oar579Mcp7OUsNTlo0g3",
      "hints": {
        "allow": [
          "DELETE"
        ]
      }
    },
    "client": {
      "href": "https://${yourOktaDomain}/oauth2/v1/clients/0oabskvc6442nkvQO0h7",
      "title": "Example Client App"
    },
    "user": {
      "href": "https://${yourOktaDomain}/api/v1/users/00upcgi9dyWEOeCwM0g3",
      "title": "Saml Jackson"
    },
    "authorizationServer": {
      "href": "https://${yourOktaDomain}/api/v1/authorizationServers/ausain6z9zIedDCxB0h7",
      "title": "Example Authorization Server"
    }
  }
}
```

### Revoke OAuth 2.0 tokens for application

<ApiLifecycle access="ea" />

<ApiOperation method="delete" url="/api/v1/apps/${applicationId}/tokens" />

Revokes all tokens for the specified application

#### Request parameters

| Parameter       | Description                                | Parameter Type   | DataType   | Required |
| :-------------- | :----------------------------------------- | :--------------- | :--------- | :------- |
| applicationId   | ID of the application                      | URL              | String     | TRUE     |

#### Request example

```bash
curl -v -X DELETE \
-H "Accept: application/json" \
-H "Content-Type: application/json" \
-H "Authorization: SSWS ${api_token}" \
"https://${yourOktaDomain}/api/v1/apps/0oabskvc6442nkvQO0h7/tokens"
```

#### Response example

```bash
HTTP/1.1 204 No Content
```

### Revoke OAuth 2.0 token for applications

<ApiLifecycle access="ea" />

<ApiOperation method="delete" url="/api/v1/apps/${applicationId}/tokens/${tokenId}" />

Revokes the specified token for the specified application

#### Request parameters

| Parameter       | Description                                | Parameter Type   | DataType   | Required |
| :-------------- | :----------------------------------------- | :--------------- | :--------- | :------- |
| applicationId   | ID of the application                      | URL              | String     | TRUE     |
| tokenId         | ID of the token                            | URL              | String     | TRUE     |

#### Request example

```bash
curl -v -X DELETE \
-H "Accept: application/json" \
-H "Content-Type: application/json" \
-H "Authorization: SSWS ${api_token}" \
"https://${yourOktaDomain}/api/v1/apps/0oabskvc6442nkvQO0h7/tokens/oar579Mcp7OUsNTlo0g3"
```

#### Response example

```bash
HTTP/1.1 204 No Content
```

## Models

* [Application Model](#application-model)
* [Application User Model](#application-user-model)
* [Appliction Group Model](#application-group-model)

### Application Model

#### Example

```json
{
  "id": "0oaud6YvvS7AghVmH0g3",
  "name": "testorg_testsamlapp_1",
  "label": "Test SAML App",
  "status": "ACTIVE",
  "lastUpdated": "2016-06-29T16:13:47.000Z",
  "created": "2016-06-29T16:13:47.000Z",
  "accessibility": {
    "selfService": false,
    "errorRedirectUrl": null,
    "loginRedirectUrl": null
  },
  "visibility": {
    "autoSubmitToolbar": false,
    "hide": {
      "iOS": false,
      "web": false
    },
    "appLinks": {
      "testorgone_testsamlapp_1_link": true
    }
  },
  "features": [],
  "request_object_signing_alg":"RS256",
  "signOnMode": "SAML_2_0",
  "credentials": {
    "userNameTemplate": {
      "template": "${source.login}",
      "type": "BUILT_IN"
    },
    "signing": {}
  },
  "settings": {
    "app": {},
    "notifications": {
      "vpn": {
        "network": {
          "connection": "ANYWHERE"
        },
        "message": "Help message text.",
        "helpUrl": "http://www.help-site.example.com/"
      }
    },
    "signOn": {
      "defaultRelayState": "",
      "ssoAcsUrl": "https://www.example.com/sso/saml",
      "idpIssuer": "http://www.okta.com/${org.externalKey}",
      "audience": "https://www.example.com/",
      "recipient": "https://www.example.com/sso/saml",
      "destination": "https://www.example.com/sso/saml",
      "subjectNameIdTemplate": "${user.userName}",
      "subjectNameIdFormat": "urn:oasis:names:tc:SAML:1.1:nameid-format:unspecified",
      "responseSigned": true,
      "assertionSigned": true,
      "signatureAlgorithm": "RSA_SHA256",
      "digestAlgorithm": "SHA256",
      "honorForceAuthn": true,
      "authnContextClassRef": "urn:oasis:names:tc:SAML:2.0:ac:classes:PasswordProtectedTransport",
      "spIssuer": null,
      "requestCompressed": false,
      "attributeStatements": []
    }
  },
  "_links": {
    "logo": [
      {
        "name": "medium",
        "href": "http://testorgone.okta.com/assets/img/logos/default.6770228fb0dab49a1695ef440a5279bb.png",
        "type": "image/png"
      }
    ],
    "appLinks": [
      {
        "name": "testorgone_testsamlapp_1_link",
        "href": "http://testorgone.okta.com/home/testorgone_testsamlapp_1/0oaud6YvvS7AghVmH0g3/alnun3sSjdvR9IYuy0g3",
        "type": "text/html"
      }
    ],
    "help": {
      "href": "http://testorgone-admin.okta.com:/app/testorgone_testsamlapp_1/0oaud6YvvS7AghVmH0g3/setup/help/SAML_2_0/instructions",
      "type": "text/html"
    },
    "users": {
      "href": "http://testorgone.okta.com/api/v1/apps/0oaud6YvvS7AghVmH0g3/users"
    },
    "deactivate": {
      "href": "http://testorgone.okta.com:/api/v1/apps/0oaud6YvvS7AghVmH0g3/lifecycle/deactivate"
    },
    "groups": {
      "href": "http://testorgone.okta.com/api/v1/apps/0oaud6YvvS7AghVmH0g3/groups"
    },
    "metadata": {
      "href": "http://testorgone.okta.com/api/v1/apps/0oaud6YvvS7AghVmH0g3/sso/saml/metadata",
      "type": "application/xml"
    }
  }
}
```

#### Application properties

Applications have the following properties:

| Property           | Description                                    | DataType                                                             | Nullable     | Unique     | Readonly     | MinLength     | MaxLength   |
| :----------------- | :--------------------------------------------- | :------------------------------------------------------------------- | :----------- | :--------- | :----------- | :------------ | :---------- |
| _embedded          | embedded resources related to the app          | [JSON HAL](http://tools.ietf.org/html/draft-kelly-json-hal-06)       | TRUE         | FALSE      | TRUE         |               |             |
| _links             | discoverable resources related to the app      | [JSON HAL](http://tools.ietf.org/html/draft-kelly-json-hal-06)       | TRUE         | FALSE      | TRUE         |               |             |
| accessibility      | access settings for app                        | [Accessibility Object](#accessibility-object)                        | TRUE         | FALSE      | FALSE        |               |             |
| created            | timestamp when app was created                 | Date                                                                 | FALSE        | FALSE      | TRUE         |               |             |
| credentials        | credentials for the specified `signOnMode`     | [Application Credentials Object](#application-credentials-object)    | TRUE         | FALSE      | FALSE        |               |             |
| features           | enabled app features                           | [Features](#features)                                                | TRUE         | FALSE      | FALSE        |               |             |
| id                 | unique key for app                             | String                                                               | FALSE        | TRUE       | TRUE         |               |             |
| label              | unique user-defined display name for app       | String                                                               | FALSE        | TRUE       | FALSE        | 1             | 100         |
| lastUpdated        | timestamp when app was last updated            | Date                                                                 | FALSE        | FALSE      | TRUE         |               |             |
| name               | unique key for app definition                  | String ([App Names and Settings](#app-names-and-settings))                | FALSE        | TRUE       | TRUE         | 1             | 255         |
| profile            | Valid JSON schema for specifying properties    | [JSON](#profile-object)                                              | TRUE         | FALSE      | FALSE        |               |             |
| request_object_signing_alg| The type of JSON Web Key Set (JWKS) algorithm that must be used for signing request objects | `HS256`, `HS384`, `HS512`, `RS256`, `RS384`, `RS512`, `ES256`, `ES384`, `ES512`  | TRUE      | FALSE     | FALSE      |
| settings           | settings for app                               | Object ([App Names and Settings](#app-names-and-settings))                | TRUE         | FALSE      | FALSE        |               |             |
| signOnMode         | authentication mode of app                     | [SignOn Mode](#signon-modes)                                         | FALSE        | FALSE      | FALSE        |               |             |
| status             | status of app                                  | `ACTIVE` or `INACTIVE`                                               | FALSE        | FALSE      | TRUE         |               |             |
| visibility         | visibility settings for app                    | [Visibility Object](#visibility-object)                              | TRUE         | FALSE      | FALSE        |               |             |

Property details

 * `id`, `created`, `lastUpdated`, `status`, `_links`, and `_embedded` are only available after an app is created.
 * `profile` is only available for OAuth 2.0 client apps. See [Profile Object](#profile-object).
 * When you specify a value for the `request_object_signing_alg` property, all request objects from the client are rejected if not signed with the specified algorithm. The algorithm must be used when the request object is passed by value (using the request parameter). If a value for `request_object_signing_alg` isn't specified, the default is any algorithm that is supported by both the client and the server.

##### App names and settings

The Okta Integration Network (OIN) defines the catalog of applications that can be added to your Okta organization. Each application has a unique name (key) and schema that defines the required and optional settings for the application. When adding an application, you must specify the unique app name in the request as well as any required settings.

The catalog is currently not exposed via an API. While additional apps may be added via the API, only the following template applications are documented:

| Name                | Example                                                                       |
| ------------------- | ----------------------------------------------------------------------------  |
| Custom SAML 2.0     | [Add custom SAML 2.0 application](#add-custom-saml-application)               |
| Custom SWA          | [Add custom SWA application](#add-custom-swa-application)                     |
| bookmark            | [Add Bookmark application](#add-bookmark-application)                         |
| oidc_client         | [Add OAuth 2.0 client application](#add-oauth-2-0-client-application)          |
| tempalte_sps        | [Add SWA application (no plugin)](#add-swa-application-no-plugin)             |
| template_basic_auth | [Add Basic Authentication application](#add-basic-authentication-application) |
| template_swa        | [Add plugin SWA application](#add-plugin-swa-application)                     |
| template_swa3field  | [Add plugin SWA (3 field) application](#add-plugin-swa-3-field-application)   |
| template_wsfed      | [Add WS-Federation application](#add-ws-federation-application)               |

The current workaround is to manually configure the desired application via the administrator UI in a preview (sandbox) organization and view the application via [Get Application](#get-application).

> **Note:** You can't currently manage app provisioning settings via the API. Use the administrator UI.

##### Features

Applications may support optional provisioning features on a per-app basis.

> **Note:** You can't currently configure provisioning features via the API. Use the administrator UI.

The list of provisioning features an app may support are:

| App Feature            | Name in the Administrator UI | Description                                                                                                                                                                                                                                   |
| ---------------------- | ----------------------       | --------------------------------------------------------------------------------------------------------------------------------------------------------------------------------------------------------------------------------------------- |
| GROUP_PUSH             | Group Push                   | Creates or links a group in the app when a mapping is defined for a group in Okta. Okta is the master for group memberships and all group members in Okta who are also assigned to the app are synced as group members to the app.       |
| IMPORT_NEW_USERS       | User Import                  | Creates or links a user in Okta to a user from the application                                                                                                                                                                              |
| IMPORT_PROFILE_UPDATES | User Import                  | Updates a linked user's app profile during manual or scheduled imports                                                                                                                                                                      |
| IMPORT_USER_SCHEMA     |                              | Discovers the profile schema for a user from the app automatically                                                                                                                                                                            |
| PROFILE_MASTERING      | Profile Master               | Designates the app as the identity lifecycle and profile attribute authority for linked users. The user's profile in Okta is *read-only*                                                                                                     |
| PUSH_NEW_USERS         | Create Users                 | Creates or links a user account in the application when assigning the app to a user in Okta                                                                                                                                                 |
| PUSH_PASSWORD_UPDATES  | Sync Okta Password           | Updates the user's app password when their password changes in Okta                                                                                                                                                                          |
| PUSH_PROFILE_UPDATES   | Update User Properties       | Updates a user's profile in the app when the user's profile changes in Okta (Profile Master)                                                                                                                                                |
| PUSH_USER_DEACTIVATION | Deactivate Users             | Deactivates a user's account in the app when unassigned from the app in Okta or deactivated                                                                                                                                                 |
| REACTIVATE_USERS       | Deactivate Users             | Reactivates an existing inactive user when provisioning a user to the app                                                                                                                                                                   |

##### Sign-on modes

Applications support a limited set of sign-on modes that specify how a user is authenticated to the app.

The list of possible modes an app may support are:

| Mode                  | Description                                                            |
| --------------------- | ---------------------------------------------------------------------- |
| AUTO_LOGIN            | Secure Web Authentication (SWA)                                        |
| BASIC_AUTH            | HTTP Basic Authentication with Okta Browser Plugin                     |
| BOOKMARK              | Just a bookmark (no-authentication)                                    |
| BROWSER_PLUGIN        | Secure Web Authentication (SWA) with Okta Browser Plugin               |
| Custom                | App-Specific SignOn Mode                                               |
| OPENID_CONNECT        | Federated Authentication with OpenID Connect                           |
| SAML_2_0              | Federated Authentication with SAML 2.0 WebSSO                          |
| SECURE_PASSWORD_STORE | Secure Web Authentication (SWA) with POST (plugin not required)        |
| WS_FEDERATION         | Federated Authentication with WS-Federation Passive Requestor Profile  |

This setting modifies the same settings as the **Sign On** tab when editing an application in your Okta Administration app.

### Accessibility Object

Specifies access settings for the application

| Property         | Description                                | DataType | Nullable | Default | MinLength | MaxLength | Validation |
| ---------------- | ------------------------------------------ | -------- | -------- | ------- | --------- | --------- | ---------- |
| errorRedirectUrl | Custom error page for this application     | String   | TRUE     | NULL    |           |           |            |
| loginRedirectUrl | Custom login page for this application     | String   | TRUE     | NULL    |           |           |            |
| selfService      | Enable self-service application assignment | Boolean  | TRUE     | FALSE   |           |           |            |

> **Note:** The `errorRedirectUrl` and `loginRedirectUrl` default to the organization default pages when empty.

```json
{
  "accessibility": {
    "selfService": false,
    "errorRedirectUrl": null
  }
}
```

### Visibility Object

Specifies visibility settings for the application

| Property          | Description                                        | DataType                            | Nullable | Default | MinLength | MaxLength | Validation |
| ----------------- | -------------------------------------------------- | ----------------------------------- | -------- | ------- | --------- | --------- | ---------- |
| appLinks          | Displays specific appLinks for the app             | [AppLinks Object](#applinks-object) | FALSE    |         |           |           |            |
| autoSubmitToolbar | Automatically sign in when user lands on the sign-in page | Boolean                             | FALSE    | FALSE   |           |           |            |
| hide              | Hides this app for specific end-user apps          | [Hide Object](#hide-object)         | FALSE    | FALSE   |           |           |            |

```json
{
  "visibility": {
    "autoSubmitToolbar": false,
    "hide": {
      "iOS": false,
      "web": false
    },
    "appLinks": {
      "login": true
    }
  }
}
```

#### Hide Object

| Property  | Description                                        | DataType | Nullable | Default | MinLength | MaxLength | Validation |
| --------- | -------------------------------------------------- | -------- | -------- | ------- | --------- | --------- | ---------- |
| iOS       | Okta Mobile for iOS or Android (pre-dates Android) | Boolean  | FALSE    | FALSE   |           |           |            |
| web       | Okta Web Browser Home Page                         | Boolean  | FALSE    | FALSE   |           |           |            |

#### AppLinks Object

Each application defines one or more appLinks that can be published. You can disable AppLinks by setting the link value to `false`.

### Application Credentials Object

Specifies credentials and scheme for the application's `signOnMode`

> **Note:** To update the app, you can provide just the [Signing Credential Object](#signing-credential-object) instead of the entire Application Credential Object.

| Property         | Description                                                                                                    | DataType                                                  | Nullable | Default         | MinLength | MaxLength | Validation |
| ---------------- | -------------------------------------------------------------------------------------------------------------- | --------------------------------------------------------- | -------- | --------------- | --------- | --------- | ---------- |
| oauthClient      | Credential for OAuth 2.0 client                                                                                | [OAuth Credential Object](#oauth-credential-object)       | FALSE    |                 |           |           |            |
| password         | Shared password for app                                                                                        | [Password Object](#password-object)                       | TRUE     |                 |           |           |            |
| scheme           | Determines how credentials are managed for the `signOnMode`                                                    | [Authentication Scheme](#authentication-schemes)          | TRUE     |                 |           |           |            |
| signing          | Signing credential for the `signOnMode`                                                                        | [Signing Credential Object](#signing-credential-object)   | FALSE    |                 |           |           |            |
| userName         | Shared username for app                                                                                        | String                                                    | TRUE     |                 | 1         | 100       |            |
| userNameTemplate | Template used to generate a user's username when the application is assigned via a group or directly to a user | [UserName Template Object](#username-template-object)     | TRUE     | *Okta UserName* |           |           |            |

```json
{
  "credentials": {
    "scheme": "SHARED_USERNAME_AND_PASSWORD",
    "userNameTemplate": {
      "template": "${source.login}",
      "type": "BUILT_IN"
    },
    "signing": {
      "kid": "SIMcCQNY3uwXoW3y0vf6VxiBb5n9pf8L2fK8d-FIbm4"
    },
    "userName": "test",
    "password": {}
  }
}
```

#### Authentication schemes

Applications that are configured with `BASIC_AUTH`, `BROWSER_PLUGIN`, or `SECURE_PASSWORD_STORE` have credentials vaulted by Okta and can be configured with the following schemes:

| Scheme                       | Description                                                               | Shared UserName | Shared Password | App UserName     | App Password            |
| ---------------------------- | ------------------------------------------------------------------------- | --------------- | --------------- | ---------------- | ----------------------- |
| ADMIN_SETS_CREDENTIALS       | Administrator sets username and password                                  |                 |                 | Admin: `R/W`     | Admin: `W`              |
| EDIT_PASSWORD_ONLY           | Administrator sets username, user sets password                           |                 |                 | Admin:`R/W`      | Admin/User:`W`          |
| EDIT_USERNAME_AND_PASSWORD   | User sets username and password                                           |                 |                 | Admin/User:`R/W` | Admin/User:`W`          |
| EXTERNAL_PASSWORD_SYNC       | Administrator sets username, password is the same as user's Okta password |                 |                 | Admin:`R/W`      | *Current User Password* |
| SHARED_USERNAME_AND_PASSWORD | Users share a single username and password set by administrator           | Admin:`R/W`     | Admin:`W`       |                  |                         |

> **Note:** `BOOKMARK`, `SAML_2_0`, and `WS_FEDERATION` signOnModes don't support an authentication scheme as they use a federated SSO protocol. You should omit the `scheme` property for apps with these signOnModes.

#### Username Template Object

Specifies the template used to generate a user's username when the application is assigned via a group or directly to a user

| Property   | Description                             | DataType                         | Nullable | Default           | MinLength | MaxLength  | Validation |
| ---------- | --------------------------------------- | -------------------------------- | -------- | ----------------- | --------- | ---------- | ---------- |
| template   | mapping expression for username         | String                           | TRUE     | `${source.login}` |           | 1024       |            |
| type       | type of mapping expression              | `NONE`,  `BUILT_IN`, or `CUSTOM` | FALSE    | BUILT_IN          |           |            |            |
| userSuffix | suffix for built-in mapping expressions | String                           | TRUE     | NULL              |           |            |            |

> **Note:** You must use the `CUSTOM` type when defining your own expression that is not built-in.

```json
{
  "userNameTemplate": {
    "template": "${source.login}",
    "type": "BUILT_IN"
  }
}
```

#### Signing Credential Object

Determines the [key](#application-key-credential-model) used for signing assertions for the `signOnMode`

| Property   | Description                                                                                 | DataType | Nullable |
| ---------- | ------------------------------------------------------------------------------------------- | -------- | ---      |
| kid        | Reference for [key credential for the app](#application-key-store-operations)               | String   | FALSE    |

> **Note:** Only apps with `SAML_2_0`, `SAML_1_1`, `WS_FEDERATION` or `OPENID_CONNECT` `signOnMode` support the key rollover feature.

```json
{
  "signing": {
    "kid": "SIMcCQNY3uwXoW3y0vf6VxiBb5n9pf8L2fK8d-FIbm4"
  }
}
```

#### OAuth Credential Object

Determines how to authenticate the OAuth 2.0 client

| Property                   | Description                                                                      | DataType | Nullable |
| -------------------------- | -------------------------------------------------------------------------------- | -------- | -------- |
| autoKeyRotation            | Requested key rotation mode                                                      | Boolean  | TRUE     |
| client_id                  | Unique identifier for the OAuth 2.0 client application                           | String   | TRUE     |
| client_secret              | OAuth 2.0 client secret string                                                   | String   | TRUE     |
| token_endpoint_auth_method | Requested authentication method for the token endpoint                           | String   | FALSE    |

* When you create an OAuth 2.0 client application, you can specify the `client_id`, or Okta sets it as the same value as the application ID. Thereafter, the `client_id` is immutable.

* The `client_id` must consist of alphanumeric characters or the following special characters: `$-_.+!*'(),`. It must contain between six and 100 characters and must not be the reserved word: `ALL_CLIENTS`. The `client_secret` must consist of printable characters that are defined in the [OAuth 2.0 Spec](https://tools.ietf.org/html/rfc6749#appendix-A) and must contain between 14 and 100 characters.

 * If a `client_secret` isn't provided on creation, and the `token_endpoint_auth_method` requires one, Okta generates a random `client_secret` for the client application. The `client_secret` is only shown when an OAuth 2.0 client app is created or updated (and only if the `token_endpoint_auth_method` is one that requires a client secret).

* If `autoKeyRotation` isn't specified, the client automatically opts in for Okta's [key rotation](/docs/concepts/key-rotation/). You can update this property via the API or via the administrator UI.

```json
{
  "oauthClient": {
    "autoKeyRotation": false,
    "client_id": "0oa1hm4POxgJM6CPu0g4",
    "client_secret": "5jVbn2W72FOAWeQCg7-s_PA0aLqHWjHvUCt2xk-z",
    "token_endpoint_auth_method": "client_secret_post"
  }
}
```

##### Built-in expressions

The following expressions are built-in and may be used with the `BUILT_IN` template type:

| Name                            | Template Expression                            |
| ------------------------------- | ---------------------------------------------- |
| AD Employee ID                  | `${source.employeeID}`                         |
| AD SAM Account Name             | `${source.samAccountName}`                     |
| AD SAM Account Name (lowercase) | `${fn:toLowerCase(source.samAccountName)}`     |
| AD User Principal Name          | `${source.userName}`                           |
| AD User Principal Name prefix   | `${fn:substringBefore(source.userName, "@")}`  |
| Email                           | `${source.email}`                              |
| Email (lowercase)               | `${fn:toLowerCase(source.email)}`              |
| Email prefix                    | `${fn:substringBefore(source.email, "@")}`     |
| LDAP UID + custom suffix        | `${source.userName}${instance.userSuffix}`     |
| Okta username                   | `${source.login}`                              |
| Okta username prefix            | `${fn:substringBefore(source.login, "@")}`     |

### Password Object

Specifies a password for a user. A password value is a **write-only** property.  When a user has a valid password and a response object contains a password credential, then the Password Object is a bare object without the `value`  property defined (for example: `password: {}`) to indicate that a password value exists.

| Property  | Description | DataType | Nullable | Default | MinLength | MaxLength | Validation |
| --------- | ----------- | -------- | -------- | ------- | --------- | --------- | ---------- |
| value     |             | String   | TRUE     |         |           |           |            |

### Application Links Object

Specifies link relations (See [Web Linking](http://tools.ietf.org/html/rfc5988)) available for the current status of an application using the [JSON Hypertext Application Language](http://tools.ietf.org/html/draft-kelly-json-hal-06) specification. This object is used for dynamic discovery of related resources and lifecycle operations.  The Links Object is **read-only**.

| Link Relation Type | Description                                                                                |
| ------------------ | ------------------------------------------------------------------------------------------ |
| activate           | [Lifecycle action](#activate-application) to transition application to `ACTIVE` status     |
| deactivate         | [Lifecycle action](#deactivate-application) to transition application to `INACTIVE` status |
| groups             | [Group](#application-group-operations) assignments for application                         |
| logo               | Application logo image                                                                     |
| metadata           | Protocol-specific metadata document for the configured `SignOnMode`                        |
| self               | The actual application                                                                     |
| users              | [User](#application-user-operations) assignments for application                           |

### Notifications Object

Specifies notifications settings for the application. The VPN notification feature allows admins to communicate a requirement for signing into VPN-required apps.

| Property          | Description                                        | DataType                                             | Nullable | Default | MinLength | MaxLength | Validation |
| ----------------- | -------------------------------------------------- | ---------------------------------------------------- | -------- | ------- | --------- | --------- | ---------- |
| vpn               | VPN notification settings                          | [VPN Notification Object](#vpn-notification-object)  | FALSE    |         |           |           |            |

```json
{
  "notifications": {
    "vpn": {
      "network": {
        "connection": "ANYWHERE"
      },
      "message": "Help message text.",
      "helpUrl": "http:/www.help-site.example.com"
     }
   }
 }
```

#### VPN Notification Object

Specifies properties for a VPN notification

| Property  | Description                                                                                | DataType                          | Nullable | Default | MinLength | MaxLength  | Validation |
| --------- | ------------------------------------------------------------------------------------------ | --------------------------------  | -------- | ------- | --------- | ---------- | ---------- |
| helpurl   | An optional URL to help page URL to assist your end users in signing into your company VPN | String                            | TRUE     |         |           |            |            |
| message   | An optional message to your end users                                                     | String                            | TRUE     |         |           |            |            |
| network   | The network connections for the VPN                                                       | [Network Object](#network-object) | FALSE    |         |           |            |            |

#### Network Object

| Property   | Description                                           | DataType                                               | Nullable | Default     | MinLength | MaxLength  | Validation |
| ---------- | ----------------------------------------------------- | ------------------------------------------------------ | -------- | ----------- | --------- | ---------- | ---------- |
| connection | The VPN settings on the app. Choices are shown below. | `DISABLED`, `ANYWHERE`, `ON_NETWORK`, or `OFF_NETWORK` | FALSE    | `DISABLED`  |           |            |            |

There are four choices for the `connection` property.

 - `DISABLED` - The default state. Retain this setting for apps that don't require a VPN connection.
 - `ANYWHERE` - Displays VPN connection information regardless of the browser's client IP. The notification appears before the end user can access the app.
 - `ON_NETWORK` - Displays VPN connection information only when a browser's client IP matches the configured Pubic Gateway IPs. The notification appears before the end user can access the app.
 - `OFF_NETWORK` - Displays VPN connection information only when the browser's client IP doesn't match the configured Pubic Gateway IPs. The notification appears before the end user can access the app.

### Attribute Statements Object

Specifies (optional) attribute statements for a SAML application

| Property   | Description                                                                                  | DataType    | Nullable |
| ---------- | -------------------------------------------------------------------------------------------- | ----------- | -------- |
| name       | The reference name of the attribute statement                                                | String      | FALSE    |
| namespace  | The name format of the attribute                                                             | String      | FALSE    |
| type       | The type of attribute statements object                                                      | `GENERIC`   | FALSE    |
| values     | The value of the attribute; Supports [Okta EL](/docs/reference/okta-expression-language/)    | String      | FALSE    |

#### Group Attribute Statements Object

Group Attribute Statements can be used in place of Attribute Statements if your Org supports a large number of groups and you want to filter them into a single SAML assertion.

| Property    | Description                                   | DataType                                        | Nullable |
| ----------- | --------------------------------------------- | ----------------------------------------------- | -------- |
| filterType  | How to use `filterValue` for filtering        | `STARTS_WITH`, `EQUALS`, `CONTAINS`, or `REGEX` | FALSE    |
| filterValue | What to filter on                             | String                                          | FALSE    |
| name        | The reference name of the attribute statement | String                                          | FALSE    |
| namespace   | The name format of the attribute              | String                                          | FALSE    |
| type        | The type of attribute statements object       | `GROUP`                                         | FALSE    |

#### Supported namespaces

| Label            | Value                                                   |
| ---------------- | ------------------------------------------------------- |
| Basic            | urn:oasis:names:tc:SAML:2.0:attrname-format:basic       |
| URI Reference    | urn:oasis:names:tc:SAML:2.0:attrname-format:uri         |
| Unspecified      | urn:oasis:names:tc:SAML:2.0:attrname-format:unspecified |

```json
{
  ...
  "settings": {
    "signOn": {
      ...
      "attributeStatements": [
        {
          "type": "GENERIC",
          "name": "Attribute One",
          "namespace": "urn:oasis:names:tc:SAML:2.0:attrname-format:unspecified",
          "values": [
            "Value One"
          ]
        },
        {
          "type": "GENERIC",
          "name": "Attribute Two",
          "namespace": "urn:oasis:names:tc:SAML:2.0:attrname-format:basic",
          "values": [
            "Value Two"
          ]
        },
        {
          "type": "GROUP",
          "name": "Attribute Three",
          "namespace": "urn:oasis:names:tc:SAML:2.0:attrname-format:unspecified",
          "filterType": "STARTS_WITH",
          "filterValue": "starting"
        }
      ]
    }
  }
}
```

### Profile Object

Profile object is a container for any valid JSON schema that can be referenced from a request. For example, add an app manager contact email address or define a whitelist of groups that you can then reference using the [Okta Expression `getFilteredGroups`](/docs/reference/okta-expression-language/#group-functions).

Profile Requirements

* The `profile` property isn't encrypted, so don't store sensitive data in it.
* The `profile` property doesn't limit the level of nesting in the JSON schema you created, but there is a practical size limit. We recommend a JSON schema size of 1 MB or less for best performance.

> **Note:** Profile Object is only available to OAuth 2.0 client applications.

### Application User Model

The application user model defines a user's app-specific profile and credentials for an application.

#### Example

```json
{
  "id": "00u11z6WHMYCGPCHCRFK",
  "externalId": "70c14cc17d3745e8a9f98d599a68329c",
  "created": "2014-06-24T15:27:59.000Z",
  "lastUpdated": "2014-06-24T15:28:14.000Z",
  "scope": "USER",
  "status": "ACTIVE",
  "statusChanged": "2014-06-24T15:28:14.000Z",
  "passwordChanged": "2014-06-24T15:27:59.000Z",
  "syncState": "SYNCHRONIZED",
  "lastSync": "2014-06-24T15:27:59.000Z",
  "credentials": {
    "userName": "saml.jackson@example.com",
    "password": {}
  },
  "profile": {
    "secondEmail": null,
    "lastName": "Jackson",
    "mobilePhone": null,
    "email": "saml.jackson@example.com",
    "salesforceGroups": [
      "Employee"
    ],
    "role": "CEO",
    "firstName": "Saml",
    "profile": "Standard User"
  },
  "_links": {
    "app": {
      "href": "https://${yourOktaDomain}/api/v1/apps/0oabhnUQFYHMBNVSVXMV"
    },
    "user": {
      "href": "https://${yourOktaDomain}/api/v1/users/00u11z6WHMYCGPCHCRFK"
    }
  }
}
```

#### Application User properties

All application user assignments have the following properties:

| Property         | Description                                                  | DataType                                                                    | Nullable | Unique | Readonly | MinLength | MaxLength | Validation |
| ---------------- | ------------------------------------------------------------ | --------------------------------------------------------------------------- | -------- | ------ | -------- | --------- | --------- | ---------- |
| _embedded        | embedded resources related to the app user                   | [JSON HAL](http://tools.ietf.org/html/draft-kelly-json-hal-06)              | TRUE     | FALSE  | TRUE     |           |           |            |
| _links           | discoverable resources related to the app user               | [JSON HAL](http://tools.ietf.org/html/draft-kelly-json-hal-06)              | TRUE     | FALSE  | TRUE     |           |           |            |
| created          | timestamp when app user was created                          | Date                                                                        | FALSE    | FALSE  | TRUE     |           |           |            |
| credentials      | credentials for assigned app                                 | [Application User Credentials Object](#application-user-credentials-object) | TRUE     | FALSE  | FALSE    |           |           |            |
| externalId       | id of user in target app *(must be imported or provisioned)* | String                                                                      | TRUE     | TRUE   | TRUE     |           | 512       |            |
| id               | unique key of [User](/docs/reference/api/users/)              | String                                                                      | FALSE    | TRUE   | TRUE     |           |           |            |
| lastSync         | timestamp when last sync operation was executed              | Date                                                                        | TRUE     | FALSE  | TRUE     |           |           |            |
| lastUpdated      | timestamp when app user was last updated                     | Date                                                                        | FALSE    | FALSE  | TRUE     |           |           |            |
| passwordChanged  | timestamp when app password last changed                     | Date                                                                        | TRUE     | FALSE  | TRUE     |           |           |            |
| profile          | app-specific profile for the user                            | [Application User Profile Object](#application-user-profile-object)         | FALSE    | FALSE  | TRUE     |           |           |            |
| scope            | toggles the assignment between user or group scope           | `USER` or `GROUP`                                                           | FALSE    | FALSE  | FALSE    |           |           |            |
| status           | status of app user                                           | `STAGED`, `PROVISIONED`, `ACTIVE`, `INACTIVE`, or `DEPROVISIONED`           | FALSE    | FALSE  | TRUE     |           |           |            |
| statusChanged    | timestamp when status was last changed                       | Date                                                                        | TRUE     | FALSE  | TRUE     |           |           |            |
| syncState        | synchronization state for app user                           | `DISABLED`, `OUT_OF_SYNC`, `SYNCING`, `SYNCHRONIZED`, `ERROR`               | FALSE    | FALSE  | TRUE     |           |           |            |

> **Note:** `lastSync` is only updated for applications with the `IMPORT_PROFILE_UPDATES` or `PUSH PROFILE_UPDATES` feature.

##### External ID

Users in Okta are linked to a user in a target application via an `externalId`. Okta anchors a user with his or her `externalId` during an import or provisioning synchronization event. Okta uses the native app-specific identifier or primary key for the user as the `externalId`. The `externalId` is selected during import when the user is confirmed (reconciled) or during provisioning when the user has been successfully created in the target application.

> **Note:** SSO Application Assignments (for example, SAML or SWA) don't have an `externalId` as they aren't synchronized with the application.

##### Application User status

###### Single Sign-On

Users assigned to an application for SSO without provisioning features enabled have an `ACTIVE` status with `syncState` as `DISABLED`.

###### User import

Users imported and confirmed by an application with the `IMPORT_PROFILE_UPDATES` feature have an `ACTIVE` status. The application user's `syncState` depends on whether the `PROFILE_MASTERING` feature is enabled for the application. When `PROFILE_MASTERING` is enabled, the `syncState` transitions to `SYNCHRONIZED` otherwise the `syncState` is `DISABLED`.

###### User provisioning

User provisioning in Okta is an asynchronous background job that is triggered during assignment of the user (or indirectly via a group assignment).

1. User is assigned to an application that has `PUSH_NEW_USERS` feature enabled.
    * Application user has a `STAGED` status with no `externalId` while the background provisioning job is queued.
2. When the background provisioning job completes successfully, the application user transitions to the `PROVISIONED` status.
    * Application user is assigned an `externalId` when successfully provisioned in the target application. The `externalId` should be immutable for the life of the assignment.
3. If the background provisioning job completes with an error, the application user remains with the `STAGED` status, but has `syncState` as `ERROR`. A provisioning task is created in the administrator UI that must be resolved to retry the job.

When the `PUSH_PROFILE_UPDATES` feature is enabled, updates to an upstream profile are pushed downstream to the application according to profile mastering priority.  The app user's `syncState` has the following values:

| syncState    | Description                                                                                                                                                                               |
| ------------ | -------------------------------------------------------------------------------------------------------------------------------------------------------------------------------------     |
| ERROR        | Background provisioning job failed to update the user's profile in the target application. A provisioning task is created in the administrator UI that must be resolved to retry the job. |
| OUT_OF_SYNC  | Application user has changes that haven't been pushed to the target application.                                                                                                        |
| SYNCHRONIZED | All changes to the app user profile have successfully been synchronized with the target application.                                                                                       |
| SYNCING      | Background provisioning job is running to update the user's profile in the target application.                                                                                             |

> **Note:** User provisioning currently must be configured via the administrator UI and is only available with specific editions.

#### Application User Credentials Object

Specifies a user's credentials for the application. The [Authentication Scheme](#authentication-schemes) of the application determines whether a username or password can be assigned to a user.

| Property  | Description      | DataType                            | Nullable | Default | MinLength | MaxLength | Validation |
| --------- | ---------------- | ----------------------------------- | -------- | ------- | --------- | --------- | ---------- |
| password  | password for app | [Password Object](#password-object) | TRUE     |         |           |           |            |
| userName  | username for app | String                              | TRUE     |         | 1         | 100       |            |

```json
{
  "credentials": {
    "userName": "test",
    "password": {}
  }
}
```

> **Note:** The application's [Username Template](#username-template-object) defines the default username generated when a user is assigned to an application.

If you attempt to assign a username or password to an application with an incompatible [Authentication Scheme](#authentication-schemes), you receive the following error:

```json
{
  "errorCode": "E0000041",
  "errorSummary": "Credentials should not be set on this resource based on the scheme.",
  "errorLink": "E0000041",
  "errorId": "oaeUM77NBynQQu4C_qT5ngjGQ",
  "errorCauses": [
    {
      "errorSummary": "User level credentials should not be provided for this scheme."
    }
  ]
}
```

#### Application User Profile Object

Application User profiles are app-specific, but may be customized by the Profile Editor in the administrator UI. SSO apps typically don't support a user profile while apps with [user provisioning features](#features) have app-specific profiles with optional and/or required properties. Any profile properties visible in the administrator UI for an application assignment can also be assigned via the API. Some properties are reference properties and imported from the target application and only allow specific values to be configured.

##### Profile Editor

![Profile Editor UI](/img/okta-admin-ui-profile-editor.png "Profile Editor UI")

> **Note:** Managing profiles for applications is restricted to specific editions and requires access to the Universal Directory <ApiLifecycle access="ea" /> feature.

##### Example application assignment

![App Assignment UI](/img/okta-admin-ui-app-assignment.png "App Assignment UI")

##### Example Profile Object

```json
{
  "profile": {
    "secondEmail": null,
    "lastName": "Jackson",
    "mobilePhone": null,
    "email": "saml.jackson@example.com",
    "salesforceGroups": [
      "Employee"
    ],
    "role": "CEO",
    "firstName": "Saml",
    "profile": "Standard User"
  }
}
```

### Application Group Model

#### Example

```json
{
  "id": "00gbkkGFFWZDLCNTAGQR",
  "lastUpdated": "2013-09-11T15:56:58.000Z",
  "priority": 0,
  "_links": {
    "user": {
      "href": "https://${yourOktaDomain}/api/v1/users/00ubgfEUVRPSHGWHAZRI"
    }
  }
}
```

#### Application Group properties

All application groups have the following properties:

| Property     | Description                                     | DataType                                                       | Nullable | Unique | Readonly | MinLength | MaxLength | Validation |
| ------------ | ----------------------------------------------- | -------------------------------------------------------------- | -------- | ------ | -------- | --------- | --------- | ---------- |
| _embedded    | embedded resources related to the app group     | [JSON HAL](http://tools.ietf.org/html/draft-kelly-json-hal-06) | TRUE     | FALSE  | TRUE     |           |           |            |
| _links       | discoverable resources related to the app group | [JSON HAL](http://tools.ietf.org/html/draft-kelly-json-hal-05) | TRUE     | FALSE  | TRUE     |           |           |            |
| id           | unique key of group                             | String                                                         | FALSE    | TRUE   | TRUE     |           |           |            |
| lastUpdated  | timestamp when app group was last updated       | Date                                                           | FALSE    | FALSE  | TRUE     |           |           |            |
| priority     | priority of group assignment                    | Number                                                         | TRUE     | FALSE  | FALSE    | 0         | 100       |            |
| profile      | Valid JSON schema for specifying properties     | [JSON](#profile-object)                                        | TRUE     | FALSE  | FALSE    |           |           |            |

### Application Key Credential Model

The application key credential model defines a [JSON Web Key](https://tools.ietf.org/html/rfc7517) for a signature or encryption credential for an application.

> **Note:** Currently only the X.509 JWK format is supported for applications with the `SAML_2_0` sign-on mode.

#### Example

```json
{
  "created": "2015-11-20T21:09:30.000Z",
  "expiresAt": "2017-11-20T21:09:29.000Z",
  "x5c": [
    "MIIDmDCCAoCgAwIBAgIGAVEmuwhKMA0GCSqGSIb3DQEBBQUAMIGMMQswCQYDVQQGEwJVUzETMBEGA1UECAwKQ2FsaWZvcm5pYTEWMBQGA1UEBwwNU2FuIEZyYW5jaXNjbzENMAsGA1UECgwET2t0YTEUMBIGA1UECwwLU1NPUHJvdmlkZXIxDTALBgNVBAMMBHJhaW4xHDAaBgkqhkiG9w0BCQEWDWluZm9Ab2t0YS5jb20wHhcNMTUxMTIwMjEwODMwWhcNMTcxMTIwMjEwOTI5WjCBjDELMAkGA1UEBhMCVVMxEzARBgNVBAgMCkNhbGlmb3JuaWExFjAUBgNVBAcMDVNhbiBGcmFuY2lzY28xDTALBgNVBAoMBE9rdGExFDASBgNVBAsMC1NTT1Byb3ZpZGVyMQ0wCwYDVQQDDARyYWluMRwwGgYJKoZIhvcNAQkBFg1pbmZvQG9rdGEuY29tMIIBIjANBgkqhkiG9w0BAQEFAAOCAQ8AMIIBCgKCAQEA1ml7//IDMpngTKGJJ5qhodUaOY2Yx7k6mCYyETA8wjVfJjWFYVDwfTJ5kB7zbuPBNVDFuLIxMqGyJk3i2/nSBKe1eAC2lv+WK2R5xqSgXNNLlnhR3xMp8ed7TCmrHFRoS46uIBpMfvROij4cmOjVtX1ZGTjdqC8Z8bPg+JiZW9BkBo9sdEIjWjZTzMpmuHJ26EcJkuODFp5jr3/SKv3LvFAjbF5slEXrZLyUFrmSL0AXU6fWszN1llUoPBjS9uSTelOsS4PvBUy/oH1e7vbo8jag68ym2+wbbTw9toOjGcdOcwsT7Phwh0ixjt1/oKnjNvMKHapSr2GoiY8cltkQ2wIDAQABMA0GCSqGSIb3DQEBBQUAA4IBAQBkYvW3dtPU5spAvUUNHZmk76C0GC0Dg+XD15menebia931qeO6o21SJLbcRr+0Doy8p59r8ZmqIj/jJOhCrA0jqiKT+wch/494K6OYz8k3jJ3OtrBQ3OtYJ7gpAq0QuWf/G3tFpH23tW/8VfBtalwPMxiffG9rkFzPYAoNgYHXAGLO5yRz3TC0Z8nkcY5xPO/NAN1gsWvlvTBxf3B06giug7g+szRaReAjpM3WUFz9XG4Hs/EtaqiBFeArWRqWxxO7igmSQEEmlAHYCCoTZ/Atvwa96CqCTlM2Dr45aT1h8tkaVFXl8HGdt1/m8mnw53PbgxvYW2AvN5JBwp9S8c6w"
  ],
  "e": "AQAB",
  "n": "mkC6yAJVvFwUlmM9gKjb2d-YK5qHFt-mXSsbjWKKs4EfNm-BoQeeovBZtSACyaqLc8IYFTPEURFcbDQ9DkAL04uUIRD2gaHYY7uK0jsluEaXGq2RAIsmzAwNTzkiDw4q9pDL_q7n0f_SDt1TsMaMQayB6bU5jWsmqcWJ8MCRJ1aJMjZ16un5UVx51IIeCbe4QRDxEXGAvYNczsBoZxspDt28esSpq5W0dBFxcyGVudyl54Er3FzAguhgfMVjH-bUec9j2Tl40qDTktrYgYfxz9pfjm01Hl4WYP1YQxeETpSL7cQ5Ihz4jGDtHUEOcZ4GfJrPzrGpUrak8Qp5xcwCqQ",
  "x5t#S256": "CyhOiLD8_9hCFT02nUbkvmlNncBsb31xY_SUbF6fHPA",
  "kid": "SIMcCQNY3uwXoW3y0vf6VxiBb5n9pf8L2fK8d-FIbm4",
  "kty": "RSA",
  "use": "sig"
}
```

#### Application Key Credential (certificate) properties

| Property         | Description                                                  | DataType                                                                    | Nullable | Unique | Readonly | MinLength | MaxLength | Validation |
| ---------------- | ------------------------------------------------------------ | --------------------------------------------------------------------------- | -------- | ------ | -------- | --------- | --------- | ---------- |
| created          | timestamp when certificate was created                       | Date                                                                        | FALSE    | FALSE  | TRUE     |           |           |            |
| e                | RSA key value (exponent) for key blinding                    | String                                                                      | FALSE    | FALSE  | TRUE     |           |           |            |
| expiresAt        | timestamp when certificate expires                           | Date                                                                        | FALSE    | FALSE  | TRUE     |           |           |            |
| kid              | unique identifier for the certificate                        | String                                                                      | FALSE    | TRUE   | TRUE     |           |           |            |
| kty              | cryptographic algorithm family for the certificate's keypair | String                                                                      | FALSE    | FALSE  | TRUE     |           |           |            |
| n                | RSA key value (modulus) for key blinding                     | String                                                                      | FALSE    | FALSE  | TRUE     |           |           |            |
| use              | acceptable usage of the certificate                          | String                                                                      | TRUE     | FALSE  | TRUE     |           |           |            |
| x5c              | X.509 certificate chain                                      | Array                                                                       | TRUE     | TRUE   | TRUE     |           |           |            |
| x5t#S256         | X.509 certificate SHA-256 thumbprint                         | String                                                                      | TRUE     | TRUE   | TRUE     |           |           |            |

### CSR Metadata Object

The metadata for a CSR

#### Example

```json
{
  "subject": {
    "countryName": "US",
    "stateOrProvinceName": "California",
    "localityName": "San Francisco",
    "organizationName": "Okta, Inc.",
    "organizationalUnitName": "Dev",
    "commonName": "SP Issuer"
  },
  "subjectAltNames": {
    "dnsNames": ["dev.okta.com"]
  }
}
```

#### CSR Metadata properties

| Property         | Description                                                  | DataType                                                                    | Nullable | Unique | Readonly | MinLength | MaxLength | Validation |
| ---------------- | ------------------------------------------------------------ | --------------------------------------------------------------------------- | -------- | ------ | -------- | --------- | --------- | ---------- |
| subject          | Subject of the CSR                                           | [Subject Object](#subject-object)                                           | FALSE    | FALSE  | FALSE    |           |           |            |
| subjectAltNames  | Subject Alternative Name of the CSR                          | [Subject Alternative Name Object](#subject-alternative-name-object)         | TRUE     | FALSE  | FALSE    |           |           |            |

##### Subject Object

| Property               | Description                                                  | DataType                                                                    | Nullable | Unique | Readonly | MinLength | MaxLength | Validation |
| ----------------       | ------------------------------------------------------------ | --------------------------------------------------------------------------- | -------- | ------ | -------- | --------- | --------- | ---------- |
| commonName             | Common name of the subject                                   | String                                                                      | TRUE     | FALSE  | FALSE    |           |           |            |
| countryName            | country name or code                                         | String                                                                      | TRUE     | FALSE  | FALSE    |           |           |            |
| localityName           | locality (city) name                                         | String                                                                      | TRUE     | FALSE  | FALSE    |           |           |            |
| organizationName       | large organization name                                      | String                                                                      | TRUE     | FALSE  | FALSE    |           |           |            |
| organizationalUnitName | small organization (e.g, department or division) name        | String                                                                      | TRUE     | FALSE  | FALSE    |           |           |            |
| stateOrProvinceName    | state or province name                                       | String                                                                      | TRUE     | FALSE  | FALSE    |           |           |            |

##### Subject Alternative Name Object

| Property         | Description                           | DataType                                            | Nullable | Unique | Readonly | MinLength | MaxLength | Validation |
| ---------------- | ------------------------------------- | --------------------------------------------------- | -------- | ------ | -------- | --------- | --------- | ---------- |
| dnsNames         | DNS names of the subject              | Array                                               | TRUE     | FALSE  | FALSE    |           |           |            |


### Application CSR Model

The application CSR model defines a certificate signing request for a signature or encryption credential for an application.

#### Example

```json
{
  "id": "h9zkutaSe7fZX0SwN1GqDApofgD1OW8g2B5l2azha50",
  "created": "2017-03-28T01:11:10.000Z",
  "csr": "MIIC4DCCAcgCAQAwcTELMAkGA1UEBhMCVVMxEzARBgNVBAgMCkNhbGlmb3JuaWExFjAUBgNVBAcMDVNhbiBGcmFuY2lzY28xEzARBgNVBAoMCk9rdGEsIEluYy4xDDAKBgNVBAsMA0RldjESMBAGA1UEAwwJU1AgSXNzdWVyMIIBIjANBgkqhkiG9w0BAQEFAAOCAQ8AMIIBCgKCAQEA6m8jHVCr9/tKvvbFN59T4raoCs/78KRm4fSefHQOv1TKLXo4wTLbsqYWRWc5u0sd5orUMQgPQOyj3i6qh13mALY4BzrT057EG1BUNjGg29QgYlnOk2iX890e5BIDMQQEIKFrvOi2V8cLUkLvE2ydRn0VO1Q1frbUkYeStJYC5Api2JQsYRwa+1ZeDH1ITnIzUaugWhW2WB2lSnwZkenne5KtffxMPYVu+IhNRHoKaRA6Z51YNhMJIx17JM2hs/H4Ka3drk6kzDf7ofk/yBpb9yBWyU7CTSQhdoHidxqFprMDaT66W928t3AeOENHBuwn8c2K9WeGG+bELNyQRJVmawIDAQABoCowKAYJKoZIhvcNAQkOMRswGTAXBgNVHREEEDAOggxkZXYub2t0YS5jb20wDQYJKoZIhvcNAQELBQADggEBAA2hsVJRVM+A83X9MekjTnIbt19UNT8wX7wlE9jUKirWsxceLiZBpVGn9qfKhhVIpvdaIRSeoFYS2Kg/m1G6bCvjmZLcrQ5FcEBjZH2NKfNppGVnfC2ugtUkBtCB+UUzOhKhRKJtGugenKbP33zRWWIqnd2waF6Cy8TIuqQVPbwEDN9bCbAs7ND6CFYNguY7KYjWzQOeAR716eqpEEXuPYAS4nx/ty4ylonR8cv+gpq51rvq80A4k/36aoeM0Y6I4w64vhTfuvWW2UYFUD+/+y2FA2CSP4JfctySrf1s525v6fzTFZ3qZbB5OZQtP2b8xYWktMzywsxGKDoVDB4wkH4=",
  "kty": "RSA",
  "_links": {
    "self": {
      "href": "https://${yourOktaDomain}/api/v1/apps/0oad5lTSBOMUBOBVVQSC/credentials/csrs/h9zkutaSe7fZX0SwN1GqDApofgD1OW8g2B5l2azha50",
      "hints": {
        "allow": [
          "GET",
          "DELETE"
        ]
      }
    },
    "publish": {
      "href": "https://${yourOktaDomain}/api/v1/apps/0oad5lTSBOMUBOBVVQSC/credentials/csrs/h9zkutaSe7fZX0SwN1GqDApofgD1OW8g2B5l2azha50/lifecycle/publish",
      "hints": {
        "allow": [
          "POST"
        ]
      }
    }
  }
}
```

#### Application CSR properties

| Property         | Description                                                  | DataType                                                                    | Nullable | Unique | Readonly | MinLength | MaxLength | Validation |
| ---------------- | ------------------------------------------------------------ | --------------------------------------------------------------------------- | -------- | ------ | -------- | --------- | --------- | ---------- |
| _links           | discoverable resources related to the CSR                    | [JSON HAL](http://tools.ietf.org/html/draft-kelly-json-hal-05)              | TRUE     | FALSE  | TRUE     |           |           |            |
| created          | timestamp when CSR was created                               | Date                                                                        | FALSE    | FALSE  | TRUE     |           |           |            |
| csr              | Base64 encoded CSR in DER format                             | String                                                                      | TRUE     | TRUE   | TRUE     |           |           |            |
| id               | unique identifier for the CSR                                | String                                                                      | FALSE    | TRUE   | TRUE     |           |           |            |
| kty              | cryptographic algorithm family for the CSR's keypair         | String                                                                      | FALSE    | FALSE  | TRUE     |           |           |            |

[pagination]: /docs/reference/api-overview/#pagination<|MERGE_RESOLUTION|>--- conflicted
+++ resolved
@@ -4800,7 +4800,6 @@
 }
 ```
 
-<<<<<<< HEAD
 ## Application OAuth 2.0 Scope Consent Grant Operations
 
 <ApiLifecycle access="ea" />
@@ -5084,10 +5083,7 @@
 HTTP/1.1 204 No Content
 ```
 
-## Application OAuth 2.0 Token Operations
-=======
 ## Application OAuth 2.0 token operations
->>>>>>> 1b614bc3
 
 <ApiLifecycle access="ea" />
 
