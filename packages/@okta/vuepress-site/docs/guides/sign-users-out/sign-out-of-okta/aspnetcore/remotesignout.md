ASP.NET Core hosts an internal sign-out handler at `/signout/callback`. You need to add it as a valid **Logout redirect URI** in Okta. See [Define the signout callback](/docs/guides/sign-users-out/define-signout-callback/) for more information on defining this URI in your application settings.

<<<<<<< HEAD
Open your Okta Developer Console:

<a href="https://login.okta.com/" target="_blank" class="Button--blue">Go to Console</a>

1. Select **Applications**, and then select your application.

2. Select **General** and click **Edit**.

3. In the **Logout redirect URI section**, add the **Base URI** of your application followed by `/signout/callback` (for example, `http://localhost:3000/signout/callback`).

4. Click **Save**.

Open the controller where you handle the sign-out process and update the `SignOut` action. This time you need to also sign the user out of the Okta OIDC middleware with `OktaDefaults.MvcAuthenticationScheme`:
=======
Next, open the controller where you handle the sign-out process and update the `SignOut` action. This time you need to also sign the user out of the Okta OIDC middleware with `OktaDefaults.MvcAuthenticationScheme`:
>>>>>>> a1efa441

```csharp
public class AccountController : Controller
{
    [HttpPost]
    public IActionResult SignOut()
    {
        return new SignOutResult(new[] { OktaDefaults.MvcAuthenticationScheme, 
                                         CookieAuthenticationDefaults.AuthenticationScheme });
    }
}
```

Then, update your `using` statements to import the following namespaces:

```csharp
using Microsoft.AspNetCore.Authentication.Cookies;
using Okta.AspNetCore;
```

After you sign users out of your app and out of Okta, you can also redirect users to a specific location. Modify your `SignOut` action to include the action that you want to redirect to (for example, `Home`):

```csharp
[HttpPost]
public IActionResult SignOut()
{
    return new SignOutResult(
        new[]
        {
                OktaDefaults.MvcAuthenticationScheme,
                CookieAuthenticationDefaults.AuthenticationScheme,
        },
        new AuthenticationProperties { RedirectUri = "/Home/" });
}

```<|MERGE_RESOLUTION|>--- conflicted
+++ resolved
@@ -1,6 +1,5 @@
 ASP.NET Core hosts an internal sign-out handler at `/signout/callback`. You need to add it as a valid **Logout redirect URI** in Okta. See [Define the signout callback](/docs/guides/sign-users-out/define-signout-callback/) for more information on defining this URI in your application settings.
 
-<<<<<<< HEAD
 Open your Okta Developer Console:
 
 <a href="https://login.okta.com/" target="_blank" class="Button--blue">Go to Console</a>
@@ -14,9 +13,6 @@
 4. Click **Save**.
 
 Open the controller where you handle the sign-out process and update the `SignOut` action. This time you need to also sign the user out of the Okta OIDC middleware with `OktaDefaults.MvcAuthenticationScheme`:
-=======
-Next, open the controller where you handle the sign-out process and update the `SignOut` action. This time you need to also sign the user out of the Okta OIDC middleware with `OktaDefaults.MvcAuthenticationScheme`:
->>>>>>> a1efa441
 
 ```csharp
 public class AccountController : Controller
