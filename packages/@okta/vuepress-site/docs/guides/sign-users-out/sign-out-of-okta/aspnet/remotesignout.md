Open the controller where you handle the sign-out process and update the `SignOut` action. This time you need to also sign the user out of the Okta OIDC middleware with `OktaDefaults.MvcAuthenticationType`:

```csharp
public class AccountController : Controller
{
    [HttpPost]
    public ActionResult SignOut()
    {
        if (HttpContext.User.Identity.IsAuthenticated)
        {
            HttpContext.GetOwinContext().Authentication.SignOut(
                CookieAuthenticationDefaults.AuthenticationType,
                OktaDefaults.MvcAuthenticationType);
        }

        return RedirectToAction("Index", "Home");
    }
}
```
Update your `using` statements to import the following namespaces:

```csharp
using Microsoft.Owin.Security.Cookies;
using Okta.AspNet;
```

<<<<<<< HEAD
After you sign users out of your app and out of Okta, you have to redirect users to a specific location in your application. You need to whitelist the post sign-out URL in your Okta application settings.

Open the Okta Developer Console:

<a href="https://login.okta.com/" target="_blank" class="Button--blue">Go to Console</a>

1. Select **Applications**, and then pick your application.

2. Select **General** and click **Edit**.

3. Add the post sign-out URL in the  **Logout redirect URI** field (for example, `http://localhost:3000/account/postsignout`).

4. Click **Save**.

Then, you have to modify the Okta configuration in your application to also include the **Logout redirect URI**.
Open the `Startup.cs` file and update the `Configuration` method to include `PostLogoutRedirectUri` in the Okta configuration:
=======
Then, you have to modify the Okta configuration in your application to also include the **Logout redirect URI**. See [Define the signout callback](/docs/guides/sign-users-out/define-signout-callback/) for more information on defining this URI in your application settings.

Open the `Startup.cs` file and update the `Configuration` method to include the `PostLogoutRedirectUri` in the Okta configuration:
>>>>>>> a1efa441

```csharp
public class Startup
{
    public void Configuration(IAppBuilder app)
    {
        //...
        app.UseOktaMvc(new OktaMvcOptions()
        {
            //...
            PostLogoutRedirectUri = "http://localhost:3000/Account/PostSignOut",
        });
    }
}
```

Finally, add the desired logic for the post sign-out callback.
Open the controller where you handle the sign-out process and add a `PostSignOut` method:

```csharp
public class AccountController : Controller
{
    public ActionResult PostSignOut()
    {
        // Return to the home page after sign out
        return RedirectToAction("Index", "Home");
    }
}
```<|MERGE_RESOLUTION|>--- conflicted
+++ resolved
@@ -24,7 +24,6 @@
 using Okta.AspNet;
 ```
 
-<<<<<<< HEAD
 After you sign users out of your app and out of Okta, you have to redirect users to a specific location in your application. You need to whitelist the post sign-out URL in your Okta application settings.
 
 Open the Okta Developer Console:
@@ -41,11 +40,6 @@
 
 Then, you have to modify the Okta configuration in your application to also include the **Logout redirect URI**.
 Open the `Startup.cs` file and update the `Configuration` method to include `PostLogoutRedirectUri` in the Okta configuration:
-=======
-Then, you have to modify the Okta configuration in your application to also include the **Logout redirect URI**. See [Define the signout callback](/docs/guides/sign-users-out/define-signout-callback/) for more information on defining this URI in your application settings.
-
-Open the `Startup.cs` file and update the `Configuration` method to include the `PostLogoutRedirectUri` in the Okta configuration:
->>>>>>> a1efa441
 
 ```csharp
 public class Startup
