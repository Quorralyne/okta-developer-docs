--- conflicted
+++ resolved
@@ -16,12 +16,8 @@
 -->
 
 1. Have your application developed and tested, with a front-end (for example, JavaScript and HTML) and back-end (for example, middleware and database software) stack, along with services available through APIs, and accepting HTTP connections.
-<<<<<<< HEAD
-1. Based on the [type of application that you have built](/docs/concepts/oauth-openid/#what-kind-of-client-are-you-building), determine the correct [OAuth 2.0 flow](/docs/concepts/oauth-openid/#recommended-flow-by-application-type) that is required below the OIDC identity layer. For OIN app integrations, the OAuth 2.0 flow must be either Web (server side) or a Single-Page Application (SPA).
-=======
 1. Based on the [type of application that you have built](/docs/concepts/auth-overview/#what-kind-of-client-are-you-building), determine the correct [OAuth 2.0 flow](/docs/concepts/auth-overview/#recommended-flow-by-application-type) that is required below the OIDC identity layer.
     >**Note:** For OIDC app integrations intended for publication in the OIN, you must use a Web (server-side) platform with an authorization code flow.
->>>>>>> ee850669
 1. Determine the login redirect URIs on your system. A redirect URI is where Okta sends the authentication response and ID token during the sign-in flow. You can specify more than one URI if required.
 1. Your application must support automatic credential rotation. For more information, see the `/keys` section in the [OpenID Connect & OAuth 2.0 API reference](/docs/reference/api/oidc/#key-rotation).
 
