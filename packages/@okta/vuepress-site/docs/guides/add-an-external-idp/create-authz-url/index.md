---
title: Create the Authorization URL
---
The Okta Identity Provider that you created in the <GuideLink link="../configure-idp-in-okta">second step</GuideLink> generated an authorize URL with a number of blank parameters that you can fill in to test the flow with the Identity Provider. The authorize URL initiates the authorization flow that authenticates the user with the Identity Provider.

> **Note:** Use this step to test your authorization URL as an HTML link. For information on using the Sign-in Widget, Okta Hosted Sign-in Page, or AuthJS, see the <GuideLink link="../use-idp-to-sign-in">next step</GuideLink>.

In the URL, replace {yourOktaDomain} with your org's base URL, and then replace the following values:

<<<<<<< HEAD
* `client_id`: Use the `client_id` value that you obtained from the OpenID Connect client application in the <GuideLink link="../register-app-in-okta">previous section</GuideLink>. This is not the `client_id` from the Identity Provider.
=======
* `client_id` &#8212; Use the `client_id` value that you obtained from the OpenID Connect client application in the <GuideLink link="../create-app-in-okta">previous section</GuideLink>. This is not the `client_id` from the Identity Provider.
>>>>>>> d3b91f6b

* `response_type` &#8212; Determines which flow is used. For the [Implicit](/docs/guides/implement-implicit/overview/) flow, this should be `id_token`. For the [Authorization Code](/docs/guides/implement-auth-code/overview/) flow, this should be `code`.

* `response_mode` &#8212; Determines how the authorization response should be returned. This should be `fragment`.

* `scope` &#8212; Determines the claims that are returned in the ID token. Include the scopes that you want to request authorization for and separate each by a space. You need to include at least the `openid` scope. You can request any of the standard OpenID Connect scopes about users, such as `profile` and `email` as well as any custom scopes specific to your Identity Provider.

<<<<<<< HEAD
* `redirect_uri`: The location where Okta returns a browser after the user finishes authenticating with their Identity Provider. This URL must start with HTTPS and must match one of the redirect URIs that you configured in the <GuideLink link="../register-app-in-okta">previous section</GuideLink>.
=======
* `redirect_uri` &#8212; The location where Okta returns a browser after the user finishes authenticating with their Identity Provider. This URL must start with HTTPS and must match one of the redirect URIs that you configured in the <GuideLink link="../create-app-in-okta">previous section</GuideLink>.
>>>>>>> d3b91f6b

* `state` &#8212; Protects against cross-site request forgery (CSRF). Can be any value.

* `nonce` &#8212; A string included in the returned ID token. Use it to associate a client session with an ID token and to mitigate replay attacks. Can be any value.

For a full explanation of all of these parameters, see: [/authorize Request parameters](/docs/reference/api/oidc/#request-parameters).

An example of a complete URL looks like this:

```
https://${yourOktaDomain}/oauth2/v1/authorize?idp=0oaaq9pjc2ujmFZexample&client_id=GkGw4K49N4UEE1example&response_type=id_token&response_mode=fragment&scope=openid%20email&redirect_uri=https%3A%2F%2FyourAppUrlHere.com%2F&state=WM6D&nonce=YsG76jo
```

<NextSectionLink/><|MERGE_RESOLUTION|>--- conflicted
+++ resolved
@@ -7,11 +7,7 @@
 
 In the URL, replace {yourOktaDomain} with your org's base URL, and then replace the following values:
 
-<<<<<<< HEAD
 * `client_id`: Use the `client_id` value that you obtained from the OpenID Connect client application in the <GuideLink link="../register-app-in-okta">previous section</GuideLink>. This is not the `client_id` from the Identity Provider.
-=======
-* `client_id` &#8212; Use the `client_id` value that you obtained from the OpenID Connect client application in the <GuideLink link="../create-app-in-okta">previous section</GuideLink>. This is not the `client_id` from the Identity Provider.
->>>>>>> d3b91f6b
 
 * `response_type` &#8212; Determines which flow is used. For the [Implicit](/docs/guides/implement-implicit/overview/) flow, this should be `id_token`. For the [Authorization Code](/docs/guides/implement-auth-code/overview/) flow, this should be `code`.
 
@@ -19,11 +15,7 @@
 
 * `scope` &#8212; Determines the claims that are returned in the ID token. Include the scopes that you want to request authorization for and separate each by a space. You need to include at least the `openid` scope. You can request any of the standard OpenID Connect scopes about users, such as `profile` and `email` as well as any custom scopes specific to your Identity Provider.
 
-<<<<<<< HEAD
 * `redirect_uri`: The location where Okta returns a browser after the user finishes authenticating with their Identity Provider. This URL must start with HTTPS and must match one of the redirect URIs that you configured in the <GuideLink link="../register-app-in-okta">previous section</GuideLink>.
-=======
-* `redirect_uri` &#8212; The location where Okta returns a browser after the user finishes authenticating with their Identity Provider. This URL must start with HTTPS and must match one of the redirect URIs that you configured in the <GuideLink link="../create-app-in-okta">previous section</GuideLink>.
->>>>>>> d3b91f6b
 
 * `state` &#8212; Protects against cross-site request forgery (CSRF). Can be any value.
 
