--- conflicted
+++ resolved
@@ -8,13 +8,6 @@
     content: Our guide explains how to add authentication to your JavaScript app and customize the sign-in experience.
 ---
 
-<<<<<<< HEAD
-=======
-# <i class='icon-48 docsPage code-javascript'></i> Add User Authentication to Your JavaScript App
-
-## Get Started with JavaScript + Okta
-
->>>>>>> 529459ac
 New to Okta? Our quickstart will walk you through adding user authentication to your JavaScript app in minutes.
 
 <ul class='language-ctas'>
