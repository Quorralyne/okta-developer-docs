// the navigation that is shown across the guides pages

module.exports = [
  { title: 'Guides', path: '/docs/guides/' },
  { 
    title: 'Basics', 
    subLinks: [
      { title: 'Create an API token', guideName: 'create-an-api-token' },
      { title: 'Enable CORS', guideName: 'enable-cors' },
      { title: 'Find your Okta domain', guideName: 'find-your-domain' },
      { title: 'Find your application credentials', guideName: 'find-your-app-credentials' },
      { title: 'Share Application Key Credentials for IdPs across Apps', guideName: 'sharing-cert' },
      { title: 'Set up SAML Tracer', guideName: 'saml-tracer' },
      { title: 'Upgrade SAML Apps to SHA256', guideName: 'updating-saml-cert' },
      { title: 'Sign the Okta certificate with your own CA', guideName: 'sign-your-own-saml-csr' },
      { title: 'Set up self-service registration', guideName: 'set-up-self-service-registration' },
    ] 
  },
  { 
    title: 'Sign Users In', 
    subLinks: [
      { title: 'Add an external Identity Provider', guideName: 'add-an-external-idp' },
      { title: 'Add multifactor authentication', guideName: 'mfa' },
      {
        title: "Mobile App",
        subLinks: [
          { title: 'Unlock a mobile app with biometrics', guideName: 'unlock-mobile-app-with-biometrics' },
          { title: 'Build a custom sign-in UI in your mobile app', guideName: 'build-custom-ui-mobile' },
          { title: 'Sign users in to your mobile app', guideName: 'sign-into-mobile-app' },
          { title: 'Share a sign-in session with native mobile apps', guideName: 'shared-sso-android-ios' },
        ]
      },
      { title: 'Sign users in to your single-page application', guideName: 'sign-into-spa' },
      { title: 'Sign users in to your web application', guideName: 'sign-into-web-app' },
      { title: 'Sign users out', guideName: 'sign-users-out' },
      { title: 'Configure Okta sign-on and App sign-on policies', guideName: 'configure-signon-policy' },
    ] 
  },
  { 
    title: 'Authorization', 
    subLinks: [
      { title: 'Implement the Authorization Code Flow', guideName: 'implement-auth-code' },
      { title: 'Implement the Authorization Code Flow with PKCE', guideName: 'implement-auth-code-pkce' },
      { title: 'Create an Authorization Server', guideName: 'customize-authz-server' },
      { title: 'Implement the Client Credentials Flow', guideName: 'implement-client-creds' },
      { title: 'Implement the Implicit Flow', guideName: 'implement-implicit' },
      { title: 'Request user consent', guideName: 'request-user-consent' },
      { title: 'Implement the Resource Owner Password Flow', guideName: 'implement-password' },
      {
        title: 'Tokens',
        subLinks: [
          { title: 'Build a JWT for Client Authentication', guideName: 'build-self-signed-jwt' },
          { title: 'Customize tokens returned from Okta with custom claims', guideName: 'customize-tokens-returned-from-okta' },
          { title: 'Customize tokens returned from Okta with a Groups claim', guideName: 'customize-tokens-groups-claim' },
          { title: 'Customize tokens returned from Okta with a dynamic whitelist', guideName: 'customize-tokens-dynamic' },
          { title: 'Customize tokens returned from Okta with a static whitelist', guideName: 'customize-tokens-static' },
          { title: 'Refresh access tokens', guideName: 'refresh-tokens' },
          { title: 'Revoke Tokens', guideName: 'revoke-tokens' },
          { title: 'Work with Okta session cookies', guideName: 'session-cookie' },
          { title: 'Validate Access Tokens', guideName: 'validate-access-tokens' },
          { title: 'Validate ID Tokens', guideName: 'validate-id-tokens' },
        ]
      }
    ] 
  },
  { 
    title: 'Brand and Customize', 
    subLinks: [
      { title: 'Customize the Okta-hosted error pages', guideName: 'custom-error-pages' },
      { title: 'Customize the Okta URL domain', guideName: 'custom-url-domain' },
      { title: 'Customize the Okta-hosted sign-in page', guideName: 'custom-hosted-signin' },
<<<<<<< HEAD
      { title: 'Style the Widget', guideName: 'style-the-widget' },
=======
      { title: 'Customize SMS messages', guideName: 'sms-customization' },
      { title: 'Customize email notifications and email domains', guideName: 'email-customization' },

>>>>>>> 7a26aa17
    ]
  },
  { 
    title: 'OIN Partner Integrations', 
    subLinks: [
      { title: 'Build a SCIM provisioning integration', guideName: 'build-provisioning-integration' },
      { title: 'Build a Single Sign-On (SSO) integration', guideName: 'build-sso-integration' },
      { title: 'Submit an app integration', guideName: 'submit-app' },        
    ]
  },
  { 
    title: 'API Security',
    subLinks: [
      { title: 'Implement OAuth for Okta', guideName: 'implement-oauth-for-okta' },
      { title: 'Implement OAuth for Okta with a Service App', guideName: 'implement-oauth-for-okta-serviceapp' },
      { title: 'Protect your API endpoints', guideName: 'protect-your-api' },
      { title: 'Configure an access policy', guideName: 'configure-access-policy' },
    ]
  },
  { 
    title: 'Hooks',
    subLinks: [
      { title: 'Set Up Event Hooks', guideName: 'set-up-event-hook' },
      { title: 'Implement a Password Import Inline Hook', guideName: 'password-import-hook' },    
    ] 
  },
];<|MERGE_RESOLUTION|>--- conflicted
+++ resolved
@@ -69,13 +69,9 @@
       { title: 'Customize the Okta-hosted error pages', guideName: 'custom-error-pages' },
       { title: 'Customize the Okta URL domain', guideName: 'custom-url-domain' },
       { title: 'Customize the Okta-hosted sign-in page', guideName: 'custom-hosted-signin' },
-<<<<<<< HEAD
       { title: 'Style the Widget', guideName: 'style-the-widget' },
-=======
       { title: 'Customize SMS messages', guideName: 'sms-customization' },
       { title: 'Customize email notifications and email domains', guideName: 'email-customization' },
-
->>>>>>> 7a26aa17
     ]
   },
   { 
