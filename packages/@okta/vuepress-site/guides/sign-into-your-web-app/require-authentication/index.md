--- conflicted
+++ resolved
@@ -19,13 +19,9 @@
 
 Define what happens when a user isn't authenticated. 
 
-<<<<<<< HEAD
 <StackSelector snippet="allowanon"/> 
 
 Note: This can be covered in the Require Authn for everything section
 -->
-=======
-<StackSelector snippet="allowanon"/>
 
-<NextSectionLink/>
->>>>>>> de04894e
+<NextSectionLink/>