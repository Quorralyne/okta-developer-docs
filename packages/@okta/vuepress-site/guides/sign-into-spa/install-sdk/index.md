---
title: Install the SDK
---

All of our JavaScript SDKs are hosted on [npmjs.com](https://www.npmjs.com). These instructions show you how to install the SDK with npm, but you can also use other package managers like Yarn.

<<<<<<< HEAD
Install the SDK and add it as a dependency to your project:

<StackSelector snippet="installsdk"/>

<button>I've installed the SDK</button>
=======
<StackSelector snippet="installsdk"/>

<NextSectionLink/>
>>>>>>> 27623bf2
<|MERGE_RESOLUTION|>--- conflicted
+++ resolved
@@ -4,14 +4,8 @@
 
 All of our JavaScript SDKs are hosted on [npmjs.com](https://www.npmjs.com). These instructions show you how to install the SDK with npm, but you can also use other package managers like Yarn.
 
-<<<<<<< HEAD
 Install the SDK and add it as a dependency to your project:
 
 <StackSelector snippet="installsdk"/>
 
-<button>I've installed the SDK</button>
-=======
-<StackSelector snippet="installsdk"/>
-
-<NextSectionLink/>
->>>>>>> 27623bf2
+<NextSectionLink/>