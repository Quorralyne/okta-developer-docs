--- conflicted
+++ resolved
@@ -313,10 +313,10 @@
                     text-decoration: none;
 
 
-<<<<<<< HEAD
-=======
-
->>>>>>> 9b59abd6
+
+
+
+
                   }
                 }
               }
