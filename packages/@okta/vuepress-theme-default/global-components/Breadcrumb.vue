--- conflicted
+++ resolved
@@ -1,10 +1,6 @@
 <template>
   <nav class="breadcrumb-nav" aria-label="breadcrumb">
-<<<<<<< HEAD
-    <ol class="breadcrumb Wrap">
-=======
     <ol class="breadcrumb Wrap" :style="wrapStyle">
->>>>>>> cee9b4c6
       <li class="breadcrumb-item" v-for="crumb in breadcrumb" :key="crumb.path"><router-link :to="crumb.path">{{crumb.title}}</router-link></li>
     </ol>
   </nav>
