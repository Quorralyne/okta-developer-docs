<template>
  <div class="error-codes">
    <p class="error-codes-search-container">
    <input type="text" id="error-code-search" name="filter" autocomplete="off" autocorrect="off" autocapitalize="off" spellcheck="false" placeholder="Search error codes for... (Titles, Http Status, or Error Code)" :value="search" @input="updateSearch"/>
    <select id="error-codes-release" name="release" markdown="block" v-model="filterStatusCode">
      <option :value="null">Status Codes</option>
      <option v-for="statusCode in statusCodes" v-bind:key="statusCode.statusCode" v-bind:value="statusCode.statusCode">
        {{ statusCode.statusCode }} - {{ statusCode.statusReasonPhrase}}
      </option>
    </select>
    <span class="reset-search" @click="resetSearch"></span>
    </p>
    <div id="error-code-count">Found <b>{{ resultCount }}</b> matches</div>
    <div class="error-code" v-for="oktaError in filteredErrorCodes" :key="oktaError.errorCode">
      <h4 :id="oktaError.errorCode">
        <span class="title-error-code" v-html="$options.filters.titleErrorCode(oktaError)"></span>
        <span>{{oktaError.title}} <a :href="'#'+oktaError.errorCode" aria-hidden="true" class="header-anchor header-link"><i class="fa fa-link"></i></a></span>
      </h4>
      <div class="error-code-mappings">
        <b>HTTP Status: </b> <code>{{ oktaError.statusCode }} {{ oktaError.statusReasonPhrase }}</code>
      </div>
      <p class="error-code-description" v-if="oktaError.errorDescription" v-html="oktaError.errorDescription"></p>
      <p class="error-code-description" v-else v-html="oktaError.errorSummary"></p>
      <div class="example">
        <h6 class="toggleErrorExample" :class="{open: openExample == oktaError.errorCode}" @click="toggleResponseExample(oktaError.errorCode)"><span class="underline"><span v-if="openExample == oktaError.errorCode">Hide</span><span v-else>Show</span> Example Error Response</span></h6>
        
        <pre class="language-http" v-if="openExample == oktaError.errorCode">
          <code>
<span class="token response-status">HTTP/1.1 <span class="token property">{{oktaError.statusCode}} {{oktaError.statusReasonPhrase}}</span></span>
<span class="token header-name keyword">Content-Type:</span> application/json
<span class="token application/json">
<span class="token punctuation">{</span>
    <span class="token property">"errorCode"</span><span class="token punctuation">:</span> <span class="token string">"{{oktaError.errorCode}}"</span><span class="token punctuation">,</span>
    <span class="token property">"errorSummary"</span><span class="token punctuation">:</span> <span class="token string">"{{oktaError.errorSummary}}"</span><span class="token punctuation">,</span>
    <span class="token property">"errorLink"</span><span class="token punctuation">:</span> <span class="token string">"https://developer.okta.com/docs/reference/error-codes/#{{oktaError.errorCode}}"</span><span class="token punctuation">,</span>
    <span class="token property">"errorId"</span><span class="token punctuation">:</span> <span class="token string">"{{errorId()}}"</span><span class="token punctuation">,</span>
    <span class="token property">"errorCauses"</span><span class="token punctuation">:</span> <span class="token punctuation">[</span><span class="token punctuation">]</span>
<span class="token punctuation">}</span>
</span>
          </code>
        </pre>
    </div>
      
    </div>
  </div>
</template>

<script>
  import errorCodes from './../../vuepress-site/data/error-codes.json'
  import _ from 'lodash'

  export default {
    created() {
      this.errorCodes = errorCodes
      this.statusCodes = _.chain(this.errorCodes.errors)
        .uniqBy(function(error) {
          return error.statusCode
        })
        .sortBy(function(error) {
          return error.statusCode
        })
        .value()
    },
    data() {
      return {
        search: this.$route.query.q || '',
        filterStatusCode: this.$route.query.httpStatus || null,
        openExample: ''
      }
    },
    computed: {
      filteredErrorCodes: function() {
        if( !this.search && !this.filterStatusCode ) {
          return this.errorCodes.errors
        }

        return this.errorCodes.errors.filter((oktaError) => {
          return (!this.filterStatusCode || oktaError.statusCode == this.filterStatusCode) &&  (
            oktaError.errorCode.includes(this.search)
          || oktaError.statusCode.toString().includes(this.search)
          || oktaError.title.toLowerCase().includes(this.search.toLowerCase()));
        });
      },

      resultCount() {
        return  this.filteredErrorCodes.length
      }
    },
    watch: {
      search() {
        this.addHistory()
      },
      filterStatusCode() {
        this.addHistory()
      }      
    },
    filters: {
      titleErrorCode: function (oktaError) {
        const parts = oktaError.errorCode.split(/(E0+)(\d+)/)
        return parts[1] + "<b>" + parts[2] + "</b>: "
      },
    },
    methods: {
      resetSearch() {
        this.filterStatusCode = null;
        this.search = '';
      },
      toggleResponseExample(errorCode) {
        if(errorCode == this.openExample) {
          this.openExample = '' 
        } else {
          this.openExample = errorCode
        }
      },
      updateSearch: _.debounce(function(e) {
        this.search = e.target.value
      }, 100),
      addHistory() {
        if (history.pushState) {
          if (this.search && this.filterStatusCode) {
            history.pushState(null, '', '?q=' + encodeURI(this.search) + '&httpStatus=' + encodeURI(this.filterStatusCode))
          } else if (this.search) {
            history.pushState(null, '', '?q=' + encodeURI(this.search))
          } else if (this.filterStatusCode) {
            history.pushState(null, '', '?httpStatus=' + encodeURI(this.filterStatusCode))
          } else {
            history.pushState(null, '', this.$route.path)
          }
        }
      },
      errorId() {
          const length = 19;
          const chars = '0123456789abcdefghijklmnopqrstuvwxyzABCDEFGHIJKLMNOPQRSTUVWXYZ_-'
          var result = 'sample';
          for (var i = length; i > 0; --i) result += chars[Math.floor(Math.random() * chars.length)];
          return result;
      }
    }
  }
</script>

<style scoped lang="scss">
  .error-codes {
    .PageContent-main {
      padding-right: 0;
    }

    .error-codes-search-container {
      display: flex;
      align-items: center;
    }

    .reset-search {
      cursor: pointer;
    }

    .reset-search::before {
        content: '\f00d';
        margin-left: 8px;
        font-family: fontawesome;
        text-align: center;

      }

    #error-code-search {
      flex: 1;
      margin-right: 10px;
      border: 2px solid #d2d2d6;
    }

    #error-code-search::placeholder {
      color: #d2d2d6;
    }

    #error-code-release {
      margin-top: 1em;
    }

    #error-code-count {
      margin-top: -1em;
      margin-left: 0.3em;
      color: #888888;
      font-size: 0.9em;
    }

    .error-code {
      h4 {
        margin: 25px 0 0;
        padding: 6px 10px;
        clear: left;
        overflow: hidden;
        border-left: 3px solid #007dc1;
        color: #007dc1;
        text-overflow: ellipsis;
        white-space: nowrap;
        
      }

      h4 .title-error-code {
        font-family: Menlo, Monaco, Consolas, "Courier New", monospace;
      }

      h4::before {
        content: '\f071';
        margin-right: 8px;
        font-family: fontawesome;
      }

      pre {
        padding: 5px 0px;
        margin: 0px;
        white-space: pre-line;
      }

      pre code {
        white-space: pre;
        padding-left: 20px;
      }

      .toggleErrorExample { 
        color: #007dc1;
        cursor: pointer;

        .underline:hover {
          text-decoration: underline;
<<<<<<< HEAD
          cursor: pointer;
=======
>>>>>>> c389d137
        }
      }

      .toggleErrorExample {
        font-size: 14px;
      }
      .toggleErrorExample:before {
        content: '\f0a9';
        margin-right: 8px;
        font-family: fontawesome;
        text-decoration: none;
      }
      .toggleErrorExample.open::before {
        content: '\f0ab';
        margin-right: 8px;
        font-family: fontawesome;
        text-decoration: none;
      }

      .error-code-mappings {
        margin: -1em 0;
        padding: 10px 15px;
        color: #888888;
        font-size: 0.9em;
      }

      .error-code-description {
        margin-top: 10px;
        margin-bottom: 5px;
      }

      .error-code-tag::before {
        content: '\f02b';
        padding: 2px 4px;
        font-family: fontawesome;
      }

      .error-code-tag.world::before {
        content: '\f0ac';
        padding: 2px 4px;
        font-family: fontawesome;
      }

      .error-code-tag {
        display: block;
        margin: 2px;
        padding: 1px 3px;
        float: left;
        border-radius: 3px;
        background-color: #ffffff;
        font-size: 0.7em;
      }

      .error-code-release {
        clear: both;
        opacity: 0.7;
        font-size: 0.8em;
      }
    }
  }

</style><|MERGE_RESOLUTION|>--- conflicted
+++ resolved
@@ -223,10 +223,6 @@
 
         .underline:hover {
           text-decoration: underline;
-<<<<<<< HEAD
-          cursor: pointer;
-=======
->>>>>>> c389d137
         }
       }
 
