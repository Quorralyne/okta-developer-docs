<template>
<<<<<<< HEAD
  <div>
    <aside class="Sidebar" :class="{'Sidebar-active': sidebarActive}" v-if="oldNavigation">
=======
  <div :class="{'Sidebar': oldNavigation}" >
    <aside :class="{'Sidebar-active': sidebarActive}" v-if="oldNavigation">
>>>>>>> cee9b4c6

      <h2 class="Sidebar-location Sidebar-toggle h6">Navigation</h2>
      <div class="Sidebar-close Sidebar-toggle" v-on:click="sidebarActive = !sidebarActive"></div>
      <div>
        <div v-for="section in navigation" :key="section.title" class="Sidebar-group">
          <h3 class="Sidebar-title">{{section.title | capitalize}}</h3>
          <ul class="Sidebar-nav">
            <li v-for="link in section.links" :key="link.title" :class="{'is-active': isActive(link)}">
              <a :href="link.link">{{link.title}}</a>
              <ul v-if=showSublinks(link) :id=link.subLinksId>
                <li v-for="subLink in link.subLinks" :key="subLink.link" :class="{'is-active': $page.path === subLink.link}">
                  <a :href="subLink.link">{{subLink.title}}</a>
                </li>
              </ul>
            </li>
          </ul>
        </div>
      </div>

    </aside>

    <aside class="landing-navigation" v-else>
      <ul class="landing">
        <li v-for="link in navigation" :key="link.title" :class="{ active: isActive(link) || link.overview == true, subnav: link.links}">
          <a :href="link.link" v-on:click="expandSubNav">{{link.title}}</a>
          <ol v-if="link.links" v-show="link.links && showSublinks(link)" class="sections" :id=link.subLinksId>
            <li v-for="subLink in link.links" :key="subLink.title" :class="{section: true}">
              <div class="highlight">
                <router-link :to="subLink.link">{{subLink.title}}</router-link>
              </div>
            </li>
          </ol>
        </li>
      </ul>
    </aside>
  </div>
</template>

<script>
  export default {
    name: 'Sidebar',
    props: {
      oldNavigation: {
        default: true,
        type: Boolean
      }
    },
    data () {
      return {
        sidebarActive: false
      }
    },
    computed: {
      navigation() {
        if (this.$page.path.includes('/code/')) {
          return this.$site.themeConfig.sidebars.codePages
        }

        if (this.$page.path == '/docs/concepts/') {
          return this.$site.themeConfig.sidebars.concepts
        }

        return this.$site.themeConfig.sidebars.main
      }
    },
    filters: {
      capitalize: function (value) {
        if (!value) return ''
        value = value.toString()
        return value.charAt(0).toUpperCase() + value.slice(1)
      }
    },
    methods: {
      isActive: function (link) {
        if (link.subLinks) {
          return false
        }
        if (this.$page.path.includes('/code/')) {
          return this.$page.path.includes(link.activeCheck)
        }

        return this.$page.path.includes(link.link)
      },

      showSublinks(link) {
        if(link.subLinks) {
          return link.subLinks.find((subLink) => {
            return this.$page.regularPath.includes(subLink.link)
          })
        }
        return false
      },

      expandSubNav: function (event) {
        const parent = event.target.parentElement;
        const sections = parent.querySelector('.sections');
        if( !sections ) {
          return;
        }

        event.preventDefault();
        
        if(sections.style.display == 'block') {
          parent.classList.remove('open');
          sections.style.display = 'none';
        } else {        
          parent.classList.add('open');
          sections.style.display = 'block';
        }
      }
    }
  }
</script>

<style src="../assets/css/okta.scss" lang="scss"></style>
<style scoped>
    .Sidebar-nav {
      margin-bottom: 60px;
    }
</style><|MERGE_RESOLUTION|>--- conflicted
+++ resolved
@@ -1,11 +1,6 @@
 <template>
-<<<<<<< HEAD
-  <div>
-    <aside class="Sidebar" :class="{'Sidebar-active': sidebarActive}" v-if="oldNavigation">
-=======
   <div :class="{'Sidebar': oldNavigation}" >
     <aside :class="{'Sidebar-active': sidebarActive}" v-if="oldNavigation">
->>>>>>> cee9b4c6
 
       <h2 class="Sidebar-location Sidebar-toggle h6">Navigation</h2>
       <div class="Sidebar-close Sidebar-toggle" v-on:click="sidebarActive = !sidebarActive"></div>
